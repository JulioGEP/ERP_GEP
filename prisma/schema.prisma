--- conflicted
+++ resolved
@@ -124,21 +124,6 @@
   @@index([deal_id])
 }
 
-<<<<<<< HEAD
-model seassons {
-  seasson_id      String    @id
-  deal_id         String
-  status          String?
-  date_start      DateTime?
-  date_end        DateTime?
-  sede            String?
-  seasson_address String?
-  room_id         String?
-  seasson_fireman String?
-  seasson_vehicle String?
-  comment_seasson String?
-  deals           deals     @relation(fields: [deal_id], references: [deal_id], onDelete: Cascade)
-=======
 /**
  * Modelo mapeado a la tabla real `public.seassons`
  */
@@ -162,7 +147,6 @@
 
   trainers seasson_trainers[]
   vehicles seasson_vehicles[]
->>>>>>> beef42aa
 
   @@index([deal_id])
   @@index([deal_product_id])
