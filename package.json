{
  "scripts": {
    "dev": "backend dev",
    "build": "npm run build:frontend",
    "build:frontend": "cd frontend && npm install && npm run build",
    "db:init": "dotenv -e .env -- node scripts/init-db.mjs",
    "generate": "prisma generate",
    "postinstall": "prisma generate",
    "typecheck:functions": "tsc -p backend/tsconfig.json",
<<<<<<< HEAD
    "build:functions": "netlify build"
=======
    "build:functions": "backend build"
>>>>>>> 47418964
  },
  "dependencies": {
    "@neondatabase/serverless": "^1.0.1",
    "@prisma/client": "^5.22.0"
  },
  "devDependencies": {
    "@aws-sdk/client-s3": "^3.901.0",
    "@aws-sdk/s3-request-presigner": "^3.901.0",
<<<<<<< HEAD
    "@netlify/functions": "^4.2.7",
    "@types/node": "^20.19.19",
=======
    "@backend/functions": "^4.2.7",
    "@types/node": "^24.6.2",
>>>>>>> 47418964
    "dotenv-cli": "^10.0.0",
    "backend-cli": "^17.38.1",
    "pino-pretty": "^13.1.1",
    "prisma": "^5.22.0",
    "typescript": "^5.9.3"
  }
}<|MERGE_RESOLUTION|>--- conflicted
+++ resolved
@@ -7,11 +7,7 @@
     "generate": "prisma generate",
     "postinstall": "prisma generate",
     "typecheck:functions": "tsc -p backend/tsconfig.json",
-<<<<<<< HEAD
     "build:functions": "netlify build"
-=======
-    "build:functions": "backend build"
->>>>>>> 47418964
   },
   "dependencies": {
     "@neondatabase/serverless": "^1.0.1",
@@ -20,13 +16,8 @@
   "devDependencies": {
     "@aws-sdk/client-s3": "^3.901.0",
     "@aws-sdk/s3-request-presigner": "^3.901.0",
-<<<<<<< HEAD
     "@netlify/functions": "^4.2.7",
     "@types/node": "^20.19.19",
-=======
-    "@backend/functions": "^4.2.7",
-    "@types/node": "^24.6.2",
->>>>>>> 47418964
     "dotenv-cli": "^10.0.0",
     "backend-cli": "^17.38.1",
     "pino-pretty": "^13.1.1",
