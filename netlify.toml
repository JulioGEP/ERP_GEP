[build]
  publish = "frontend/dist"
<<<<<<< HEAD
  command = "npm ci && npm --prefix netlify/functions install && cd frontend && npm ci && npm run build"
=======
  command = "npm install && cd frontend && npm install && npm run build"
>>>>>>> 151a7ba4

[build.environment]
  NODE_VERSION = "20"

[functions]
  directory = "netlify/functions"
  node_bundler = "esbuild"
  included_files = [
<<<<<<< HEAD
    "node_modules/@neondatabase/serverless/**",
    "netlify/functions/node_modules/@neondatabase/serverless/**"
=======
    "node_modules/@neondatabase/serverless/**"
>>>>>>> 151a7ba4
  ]

[[redirects]]
  from = "/api/*"
  to   = "/.netlify/functions/api/:splat"
  status = 200

[[redirects]]
  from = "/*"
  to   = "/index.html"
  status = 200<|MERGE_RESOLUTION|>--- conflicted
+++ resolved
@@ -1,10 +1,6 @@
 [build]
   publish = "frontend/dist"
-<<<<<<< HEAD
-  command = "npm ci && npm --prefix netlify/functions install && cd frontend && npm ci && npm run build"
-=======
   command = "npm install && cd frontend && npm install && npm run build"
->>>>>>> 151a7ba4
 
 [build.environment]
   NODE_VERSION = "20"
@@ -13,12 +9,7 @@
   directory = "netlify/functions"
   node_bundler = "esbuild"
   included_files = [
-<<<<<<< HEAD
-    "node_modules/@neondatabase/serverless/**",
-    "netlify/functions/node_modules/@neondatabase/serverless/**"
-=======
     "node_modules/@neondatabase/serverless/**"
->>>>>>> 151a7ba4
   ]
 
 [[redirects]]
