import { useMemo, useState } from 'react';
import { useQuery, keepPreviousData } from '@tanstack/react-query';
import { Badge, Button, Card, Col, Form, Row, Spinner } from 'react-bootstrap';
import { isApiError } from '../../api/client';
import {
  fetchComparativaDashboard,
  type ComparativaFilters,
  type ComparativaKpi,
  type ComparativaBinaryMix,
  type ComparativaTrend,
} from '../../features/reporting/api';

const METRIC_CONFIG: { key: string; label: string }[] = [
  { key: 'gepServicesSessions', label: 'GEP Services' },
  { key: 'formacionEmpresaSessions', label: 'Formacion Empresa' },
  { key: 'formacionAbiertaVariantesSessions', label: 'Formación Abierta' },
];

const SITE_OPTIONS = [
  { value: '', label: 'Todas las sedes' },
  { value: 'madrid', label: 'Madrid' },
  { value: 'barcelona', label: 'Barcelona' },
  { value: 'online', label: 'Online' },
];

const COST_CENTER_OPTIONS = [
  { value: '', label: 'Todos los centros de coste' },
  { value: 'gep', label: 'GEP' },
  { value: 'formacion', label: 'Formación' },
  { value: 'servicios', label: 'Servicios' },
];

const TRAINING_TYPE_OPTIONS = [
  { value: '', label: 'Todos los tipos de formación' },
  { value: 'formacionEmpresa', label: 'Formación Empresa' },
  { value: 'formacionAbierta', label: 'Formación Abierta' },
];

const SERVICE_TYPE_OPTIONS = [
  { value: '', label: 'Todos los tipos de servicio' },
  { value: 'preventivo', label: 'Preventivo' },
  { value: 'correctivo', label: 'Correctivo' },
  { value: 'consultoria', label: 'Consultoría' },
];

const CHANNEL_OPTIONS = [
  { value: '', label: 'Todos los canales' },
  { value: 'online', label: 'Online' },
  { value: 'presencial', label: 'Presencial' },
  { value: 'hibrido', label: 'Híbrido' },
];

const FUNNEL_OPTIONS = [
  { value: '', label: 'Todos los pasos del funnel' },
  { value: 'captacion', label: 'Captación' },
  { value: 'evaluacion', label: 'Evaluación' },
  { value: 'conversion', label: 'Conversión' },
];

const BREAKDOWN_CONFIG = [
  {
    dimension: 'formacionEmpresaSite' as const,
    title: 'Formaciones Empresa por sedes',
    description: 'Sumatorio de sesiones por sede',
  },
  {
    dimension: 'formacionAbiertaSite' as const,
    title: 'Formaciones Abierta por sedes',
    description: 'Sumatorio de variantes por sede',
  },
  {
    dimension: 'gepServicesType' as const,
    title: 'GEP Services por tipo de servicio',
    description: 'Sumatorio de sesiones por tipo de servicio',
  },
];

function formatDate(date: Date) {
  const year = date.getFullYear();
  const month = String(date.getMonth() + 1).padStart(2, '0');
  const day = String(date.getDate()).padStart(2, '0');

  return `${year}-${month}-${day}`;
}

function addDays(date: Date, days: number) {
  const result = new Date(date);
  result.setDate(result.getDate() + days);
  return result;
}

function startOfIsoWeek(date: Date) {
  const day = date.getDay();
  const diff = day === 0 ? -6 : 1 - day;
  return addDays(date, diff);
}

function buildWeekRange(reference: Date) {
  const start = startOfIsoWeek(reference);
  const end = addDays(start, 6);

  return {
    startDate: formatDate(start),
    endDate: formatDate(end),
  } as const;
}

function buildMonthRange(reference: Date) {
  const start = new Date(reference.getFullYear(), reference.getMonth(), 1);
  const end = new Date(reference.getFullYear(), reference.getMonth() + 1, 0);

  return {
    startDate: formatDate(start),
    endDate: formatDate(end),
  } as const;
}

function buildQuarterRange(reference: Date) {
  const quarter = Math.floor(reference.getMonth() / 3);
  const startMonth = quarter * 3;
  const start = new Date(reference.getFullYear(), startMonth, 1);
  const end = new Date(reference.getFullYear(), startMonth + 3, 0);

  return {
    startDate: formatDate(start),
    endDate: formatDate(end),
  } as const;
}

function buildYearRange(reference: Date) {
  const start = new Date(reference.getFullYear(), 0, 1);
  const end = new Date(reference.getFullYear(), 12, 0);

  return {
    startDate: formatDate(start),
    endDate: formatDate(end),
  } as const;
}

function formatDisplayDate(value: string) {
  if (!value) return '';

  const parsed = new Date(value);
  if (Number.isNaN(parsed.getTime())) return '';

  return new Intl.DateTimeFormat('es-ES', {
    day: '2-digit',
    month: 'short',
    year: 'numeric',
  }).format(parsed);
}

function formatDisplayRange(range: { startDate: string; endDate: string }) {
  const start = formatDisplayDate(range.startDate);
  const end = formatDisplayDate(range.endDate);

  if (start && start === end) return start;
  if (start && end) return `${start} - ${end}`;
  return start || end || '';
}

function toPreviousYearDate(value: string) {
  if (!value) return '';

  const date = new Date(value);
  if (Number.isNaN(date.getTime())) return '';

  date.setFullYear(date.getFullYear() - 1);
  return formatDate(date);
}

function buildInitialPeriod(today: Date) {
  const start = new Date(today);
  start.setDate(1);

  const end = new Date(today.getFullYear(), today.getMonth() + 1, 0);

  return {
    startDate: formatDate(start),
    endDate: formatDate(end),
  } as const;
}

function buildComparisonPeriod(today: Date) {
  const start = new Date(today.getFullYear() - 1, today.getMonth(), 1);
  const end = new Date(today.getFullYear() - 1, today.getMonth() + 1, 0);

  return {
    startDate: formatDate(start),
    endDate: formatDate(end),
  } as const;
}

function normalizeSparkline(points?: number[]) {
  if (!Array.isArray(points)) return Array(12).fill(0);
  if (points.length >= 12) return points.slice(-12);
  const padding = Array(12 - points.length).fill(0);
  return [...padding, ...points];
}

export default function ComparativaDashboardPage() {
  const today = useMemo(() => new Date(), []);
  const [filters, setFilters] = useState<ComparativaFilters>({
    currentPeriod: buildInitialPeriod(today),
    previousPeriod: buildComparisonPeriod(today),
    granularity: 'isoWeek',
  });

  const comparisonRangeLabel = useMemo(
    () => formatDisplayRange(filters.previousPeriod),
    [filters.previousPeriod],
  );

  const quickRanges = useMemo(
    () => [
      { label: 'Semana actual', range: buildWeekRange(today) },
      { label: 'Semana pasada', range: buildWeekRange(addDays(today, -7)) },
      { label: 'Mes actual', range: buildMonthRange(today) },
      { label: 'Mes pasado', range: buildMonthRange(new Date(today.getFullYear(), today.getMonth() - 1, 1)) },
      { label: 'Trimestre actual', range: buildQuarterRange(today) },
      { label: 'Trimestre pasado', range: buildQuarterRange(new Date(today.getFullYear(), today.getMonth() - 3, 1)) },
      { label: 'Año actual', range: buildYearRange(today) },
      { label: 'Año pasado', range: buildYearRange(new Date(today.getFullYear() - 1, today.getMonth(), today.getDate())) },
    ],
    [today],
  );

  const appliedFilters = useMemo(() => filters, [filters]);

  const dashboardQuery = useQuery({
    queryKey: [
      'reporting',
      'comparativa',
      appliedFilters.currentPeriod.startDate,
      appliedFilters.currentPeriod.endDate,
      appliedFilters.previousPeriod.startDate,
      appliedFilters.previousPeriod.endDate,
      appliedFilters.granularity,
    ],
    queryFn: () => fetchComparativaDashboard(appliedFilters),
    placeholderData: keepPreviousData,
    staleTime: 5 * 60 * 1000,
  });

  const numberFormatter = useMemo(
    () => new Intl.NumberFormat('es-ES', { maximumFractionDigits: 0 }),
    [],
  );

  const percentageFormatter = useMemo(
    () => new Intl.NumberFormat('es-ES', { maximumFractionDigits: 2, minimumFractionDigits: 1 }),
    [],
  );

  const handleDateChange = (
    period: 'currentPeriod' | 'previousPeriod',
    key: 'startDate' | 'endDate',
    value: string,
  ) => {
    setFilters((prev) => {
      const updated: ComparativaFilters = {
        ...prev,
        [period]: {
          ...prev[period],
          [key]: value,
        },
      };

      if (period === 'currentPeriod') {
        updated.previousPeriod = {
          ...prev.previousPeriod,
          [key]: toPreviousYearDate(value),
        };
      }

      return updated;
    });
  };

  const renderSparkline = (points: number[]) => {
    if (!points.length) return <div className="text-muted small">Sin datos</div>;
    const max = Math.max(...points);
    return (
      <div className="d-flex gap-1 align-items-end" style={{ height: 36 }}>
        {points.map((value, index) => {
          const height = max > 0 ? Math.max((value / max) * 100, 6) : 6;
          return (
            <div
              key={`${value}-${index}`}
              style={{
                width: 10,
                height: `${height}%`,
                background: 'linear-gradient(180deg, #0d6efd 0%, #6ea8fe 100%)',
                borderRadius: 4,
              }}
            />
          );
        })}
      </div>
    );
  };

  const applyQuickRange = (range: { startDate: string; endDate: string }) => {
    setFilters((prev) => ({
      ...prev,
      currentPeriod: range,
      previousPeriod: {
        startDate: toPreviousYearDate(range.startDate),
        endDate: toPreviousYearDate(range.endDate),
      },
    }));
  };

  const handleSelectorChange = (key: keyof Omit<ComparativaFilters, 'currentPeriod' | 'previousPeriod' | 'granularity'>, value: string | boolean) => {
    setFilters((prev) => ({
      ...prev,
      [key]: typeof value === 'string' && value === '' ? undefined : value,
    }));
  };

  const getBreakdownItems = (
    dimension: (typeof BREAKDOWN_CONFIG)[number]['dimension'],
  ) => {
    return dashboardQuery.data?.breakdowns.filter((item) => item.dimension === dimension) ?? [];
  };

  const buildBinarySlices = (mix: ComparativaBinaryMix | undefined) => {
    if (!mix) return [] as { label: string; percentage: number }[];
    const total = mix.yes + mix.no;
    if (total === 0) return [];
    return [
      { label: 'Sí', percentage: (mix.yes / total) * 100 },
      { label: 'No', percentage: (mix.no / total) * 100 },
    ];
  };

  const renderMetric = (kpi: ComparativaKpi) => {
    const comparativaValue = numberFormatter.format(kpi.lastYearValue);
    const currentValue = numberFormatter.format(kpi.value);
    const absoluteDifference = kpi.value - kpi.lastYearValue;
    const absoluteDifferenceLabel = `${absoluteDifference >= 0 ? '+' : ''}${numberFormatter.format(absoluteDifference)}`;
    const percentageDifference = kpi.lastYearValue === 0
      ? 0
      : (absoluteDifference / kpi.lastYearValue) * 100;
    const percentageDifferenceLabel = `${percentageDifference >= 0 ? '+' : ''}${percentageFormatter.format(percentageDifference)}%`;
    const deltaVariant = percentageDifference > 0 ? 'success' : percentageDifference < 0 ? 'danger' : 'secondary';

    return (
      <Card className="h-100 shadow-sm">
        <Card.Body className="d-flex flex-column gap-3">
          <div className="d-flex justify-content-between align-items-start">
            <Card.Title as="h6" className="mb-0">
              {kpi.label}
            </Card.Title>
            <Badge bg={deltaVariant} pill>
              {percentageDifferenceLabel}
            </Badge>
          </div>

          <div>
            <div className="fs-3 fw-semibold">{currentValue}</div>
            <div className="text-muted">Comparativa: {comparativaValue}</div>
            <div className="text-muted">Diferencia absoluta: {absoluteDifferenceLabel}</div>
          </div>

          <div>
            <div className="small text-muted mb-1">Evolutivo semanal · últimas 12 semanas</div>
            {renderSparkline(normalizeSparkline(kpi.sparkline))}
          </div>
        </Card.Body>
      </Card>
    );
  };

  const renderBreakdownCard = (
    config: (typeof BREAKDOWN_CONFIG)[number],
  ) => {
    const items = getBreakdownItems(config.dimension);

    return (
      <Card className="h-100 shadow-sm">
        <Card.Body className="d-flex flex-column gap-3">
          <div>
            <Card.Title as="h6" className="mb-1">
              {config.title}
            </Card.Title>
            <div className="text-muted small">{config.description}</div>
          </div>

          <div className="table-responsive">
            <table className="table align-middle mb-0">
              <thead>
                <tr>
                  <th className="text-muted small">Etiqueta</th>
                  <th className="text-muted small text-end">Actual</th>
                  <th className="text-muted small text-end">Comparativa</th>
                  <th className="text-muted small text-end">Diferencia</th>
                </tr>
              </thead>
              <tbody>
                {items.length === 0 && (
                  <tr>
                    <td colSpan={4} className="text-muted small py-3">
                      Sin datos para el periodo seleccionado
                    </td>
                  </tr>
                )}
                {items.map((item) => {
                  const diff = item.current - item.previous;
                  const diffLabel = `${diff >= 0 ? '+' : ''}${numberFormatter.format(diff)}`;
                  const badgeVariant = diff > 0 ? 'success' : diff < 0 ? 'danger' : 'secondary';

                  return (
                    <tr key={item.label}>
                      <td className="small">{item.label}</td>
                      <td className="text-end fw-semibold">{numberFormatter.format(item.current)}</td>
                      <td className="text-end">{numberFormatter.format(item.previous)}</td>
                      <td className="text-end">
                        <Badge bg={badgeVariant}>{diffLabel}</Badge>
                      </td>
                    </tr>
                  );
                })}
              </tbody>
            </table>
          </div>
        </Card.Body>
      </Card>
    );
  };

  const getMetricData = (key: string): ComparativaKpi => {
    const placeholder: ComparativaKpi = {
      key,
      label: METRIC_CONFIG.find((item) => item.key === key)?.label ?? key,
      value: 0,
      lastYearValue: 0,
      deltaPercentage: 0,
      sparkline: Array(12).fill(0),
    };
    return dashboardQuery.data?.highlights.find((item) => item.key === key) ?? placeholder;
  };

<<<<<<< HEAD
  const getBinaryMix = (key: ComparativaBinaryMix['key']): ComparativaBinaryMix => {
    const placeholder: ComparativaBinaryMix = { key, label: '', yes: 0, no: 0 };
    return dashboardQuery.data?.binaryMixes.find((item) => item.key === key) ?? placeholder;
  };

  const renderWeeklyComparisonChart = (points: ComparativaTrend['points']) => {
=======
  const renderWeeklyComparisonChart = (
    points: ComparativaTrend['points'],
    comparisonLabel: string,
  ) => {
>>>>>>> dc4f5e7a
    if (points.length === 0) {
      return <div className="text-muted small">Sin datos para mostrar</div>;
    }

    const chartWidth = 760;
    const chartHeight = 260;
    const paddingX = 56;
    const paddingY = 28;
    const innerWidth = chartWidth - paddingX * 2;
    const innerHeight = chartHeight - paddingY * 2;
    const xStep = points.length > 1 ? innerWidth / (points.length - 1) : 0;
    const barWidth = points.length > 1 ? Math.min(36, innerWidth / points.length / 1.4) : 32;
    const maxValue = Math.max(1, ...points.flatMap((point) => [point.currentValue, point.previousValue]));

    const toX = (index: number) => paddingX + xStep * index;
    const toY = (value: number) => paddingY + innerHeight - (value / maxValue) * innerHeight;

    const linePath = points
      .map((point, index) => `${index === 0 ? 'M' : 'L'} ${toX(index).toFixed(1)} ${toY(point.previousValue).toFixed(1)}`)
      .join(' ');

    const yTicks = Array.from({ length: 5 }, (_, index) => Math.round((maxValue * index) / 4));

    return (
      <div className="w-100">
        <svg viewBox={`0 0 ${chartWidth} ${chartHeight}`} className="w-100" role="img" aria-label="Evolución semanal">
          <g>
            {yTicks.map((tick) => {
              const y = toY(tick);
              return (
                <g key={tick}>
                  <line x1={paddingX} x2={paddingX + innerWidth} y1={y} y2={y} stroke="#e9ecef" strokeWidth={1} />
                  <text x={paddingX - 8} y={y + 4} textAnchor="end" className="text-muted" fontSize={10}>
                    {numberFormatter.format(tick)}
                  </text>
                </g>
              );
            })}

            {points.map((point, index) => {
              const x = toX(index) - barWidth / 2;
              const barHeight = innerHeight - (point.currentValue / maxValue) * innerHeight;
              const barY = paddingY + barHeight;
              return (
                <rect
                  key={`${point.periodLabel}-bar`}
                  x={x}
                  y={barY}
                  width={barWidth}
                  height={innerHeight - barHeight}
                  rx={6}
                  fill="url(#barGradient)"
                />
              );
            })}

            {linePath && (
              <>
                <path d={linePath} fill="none" stroke="#198754" strokeWidth={2} />
                {points.map((point, index) => (
                  <circle
                    key={`${point.periodLabel}-dot`}
                    cx={toX(index)}
                    cy={toY(point.previousValue)}
                    r={4}
                    fill="#198754"
                    stroke="#fff"
                    strokeWidth={1.5}
                  />
                ))}
              </>
            )}

            {points.map((point, index) => (
              <text
                key={`${point.periodLabel}-label`}
                x={toX(index)}
                y={chartHeight - 6}
                textAnchor="middle"
                className="text-muted"
                fontSize={10}
              >
                W{point.isoWeek}
              </text>
            ))}
          </g>

          <defs>
            <linearGradient id="barGradient" x1="0%" y1="0%" x2="0%" y2="100%">
              <stop offset="0%" stopColor="#0d6efd" stopOpacity="0.9" />
              <stop offset="100%" stopColor="#6ea8fe" stopOpacity="0.8" />
            </linearGradient>
          </defs>
        </svg>

        <div className="d-flex align-items-center gap-3 mt-2 small text-muted">
          <span className="d-inline-flex align-items-center gap-1">
            <span style={{ width: 14, height: 14, backgroundColor: '#0d6efd', borderRadius: 2, display: 'inline-block' }} />
            Periodo seleccionado
          </span>
          <span className="d-inline-flex align-items-center gap-1">
            <span
              style={{ width: 14, height: 14, borderRadius: 999, display: 'inline-block', backgroundColor: '#198754' }}
            />
            {comparisonLabel ? `Comparativa (${comparisonLabel})` : 'Comparativa (línea)'}
          </span>
        </div>
      </div>
    );
  };

  const getTrendData = (metric: ComparativaTrend['metric']) => {
    const placeholder: ComparativaTrend = { metric, label: '', points: [] } as ComparativaTrend;
    return dashboardQuery.data?.trends.find((item) => item.metric === metric) ?? placeholder;
  };

  const renderDonutChart = (slices: { label: string; percentage: number }[]) => {
    if (slices.length === 0) {
      return <div className="text-muted small">Sin datos</div>;
    }

    const radius = 44;
    const circumference = 2 * Math.PI * radius;
    let offset = 0;
    const colors = ['#0d6efd', '#adb5bd'];

    return (
      <div className="d-flex align-items-center gap-3">
        <svg width={120} height={120} viewBox="0 0 120 120" role="img" aria-label="Distribución sí/no">
          <g transform="rotate(-90 60 60)">
            {slices.map((slice, index) => {
              const dash = (slice.percentage / 100) * circumference;
              const circle = (
                <circle
                  key={`${slice.label}-${index}`}
                  cx="60"
                  cy="60"
                  r={radius}
                  fill="transparent"
                  stroke={colors[index]}
                  strokeWidth={16}
                  strokeDasharray={`${dash} ${circumference - dash}`}
                  strokeDashoffset={-offset}
                />
              );
              offset += dash;
              return circle;
            })}
          </g>
          <text x="50%" y="52%" textAnchor="middle" className="fw-semibold" fontSize={16} dominantBaseline="middle">
            {percentageFormatter.format(slices[0].percentage)}%
          </text>
          <text x="50%" y="62%" textAnchor="middle" className="text-muted" fontSize={10} dominantBaseline="middle">
            Sí
          </text>
        </svg>

        <div className="d-flex flex-column gap-1 small">
          {slices.map((slice, index) => (
            <div key={`${slice.label}-${index}`} className="d-flex align-items-center gap-2">
              <span
                style={{ width: 14, height: 14, borderRadius: 3, display: 'inline-block', backgroundColor: colors[index] }}
              />
              <span className="text-muted">{slice.label}</span>
              <span className="fw-semibold">{percentageFormatter.format(slice.percentage)}%</span>
            </div>
          ))}
        </div>
      </div>
    );
  };

  const renderWeeklyTrendCard = (
    title: string,
    description: string,
    metric: ComparativaTrend['metric'],
  ) => {
    const trend = getTrendData(metric);
    return (
      <Card className="h-100 shadow-sm">
        <Card.Body className="d-flex flex-column gap-3">
          <div>
            <Card.Title as="h6" className="mb-1">
              {title}
            </Card.Title>
            <div className="text-muted small">{description}</div>
          </div>

          {renderWeeklyComparisonChart(trend.points, comparisonRangeLabel)}
        </Card.Body>
      </Card>
    );
  };

  const getRankingByCategory = (category: string) => {
    return dashboardQuery.data?.ranking.filter((item) => item.category === category) ?? [];
  };

  const renderRankingTable = (
    title: string,
    category: string,
    emptyMessage: string,
  ) => {
    const items = getRankingByCategory(category);
    return (
      <Card className="h-100 shadow-sm">
        <Card.Body className="d-flex flex-column gap-3">
          <div>
            <Card.Title as="h6" className="mb-1">{title}</Card.Title>
            <div className="text-muted small">Top productos en el rango seleccionado</div>
          </div>

          <div className="table-responsive">
            <table className="table align-middle mb-0">
              <thead>
                <tr>
                  <th className="text-muted small">Producto</th>
                  <th className="text-muted small text-end">Actual</th>
                  <th className="text-muted small text-end">Comparativa</th>
                  <th className="text-muted small text-end">Diferencia</th>
                </tr>
              </thead>
              <tbody>
                {items.length === 0 && (
                  <tr>
                    <td colSpan={4} className="text-muted small py-3">
                      {emptyMessage}
                    </td>
                  </tr>
                )}
                {items.map((item) => {
                  const diff = item.currentValue - item.previousValue;
                  const badgeVariant = diff > 0 ? 'success' : diff < 0 ? 'danger' : 'secondary';
                  const diffLabel = `${diff >= 0 ? '+' : ''}${numberFormatter.format(diff)}`;

                  return (
                    <tr key={`${category}-${item.label}`}>
                      <td className="small">{item.label}</td>
                      <td className="text-end fw-semibold">{numberFormatter.format(item.currentValue)}</td>
                      <td className="text-end">{numberFormatter.format(item.previousValue)}</td>
                      <td className="text-end">
                        <Badge bg={badgeVariant}>{diffLabel}</Badge>
                      </td>
                    </tr>
                  );
                })}
              </tbody>
            </table>
          </div>
        </Card.Body>
      </Card>
    );
  };

  const renderContent = () => {
    if (dashboardQuery.isLoading) {
      return (
        <div className="d-flex justify-content-center align-items-center" style={{ minHeight: 240 }}>
          <Spinner animation="border" role="status" />
        </div>
      );
    }

    if (dashboardQuery.isError) {
      const errorMessage = isApiError(dashboardQuery.error)
        ? dashboardQuery.error.message
        : 'No se pudo cargar la comparativa. Inténtalo de nuevo más tarde.';
      return <div className="text-danger">{errorMessage}</div>;
    }

    const comparisonDescription = comparisonRangeLabel
      ? `Comparativa del periodo frente al rango ${comparisonRangeLabel}`
      : 'Comparativa del periodo frente al rango seleccionado';

    return (
      <div className="d-flex flex-column gap-4 mt-3">
        <Row xs={1} md={2} lg={3} className="g-3">
          {METRIC_CONFIG.map((metric) => (
            <Col key={metric.key}>{renderMetric(getMetricData(metric.key))}</Col>
          ))}
        </Row>

        <Row className="g-3">
          <Col xs={12} lg={6}>
            {renderWeeklyTrendCard(
              'Formación Empresa por semana ISO',
              comparisonDescription,
              'formacionEmpresaSessions',
            )}
          </Col>
          <Col xs={12} lg={6}>
            {renderWeeklyTrendCard(
              'GEP Services por semana ISO',
              comparisonDescription,
              'gepServicesSessions',
            )}
          </Col>
        </Row>

        <Row className="g-3">
          {[ 
            { key: 'formacionEmpresaFundae', description: 'Sesiones con FUNDAE sí/no' },
            { key: 'formacionEmpresaCaes', description: 'Sesiones con CAES sí/no' },
            { key: 'formacionEmpresaHotel', description: 'Sesiones con Hotel sí/no' },
            { key: 'gepServicesCaes', description: 'Sesiones con CAES sí/no' },
          ].map((item) => {
            const mix = getBinaryMix(item.key as ComparativaBinaryMix['key']);
            const slices = buildBinarySlices(mix);

            return (
              <Col xs={12} md={6} lg={3} key={item.key}>
                <Card className="h-100 shadow-sm">
                  <Card.Body className="d-flex flex-column gap-3">
                    <div>
                      <Card.Title as="h6" className="mb-1">
                        {mix.label || 'Sin etiqueta'}
                      </Card.Title>
                      <div className="text-muted small">{item.description}</div>
                    </div>

                    {renderDonutChart(slices)}
                  </Card.Body>
                </Card>
              </Col>
            );
          })}
        </Row>

        <Row className="g-3">
          {BREAKDOWN_CONFIG.map((item) => (
            <Col xs={12} md={6} key={item.dimension}>
              {renderBreakdownCard(item)}
            </Col>
          ))}
        </Row>

        <Row className="g-3">
          <Col xs={12} lg={4}>
            {renderRankingTable(
              'Productos más usados · Formación Empresa',
              'formacionEmpresa',
              'Sin productos registrados en el rango',
            )}
          </Col>
          <Col xs={12} lg={4}>
            {renderRankingTable(
              'Productos más usados · GEP Services',
              'gepServices',
              'Sin productos registrados en el rango',
            )}
          </Col>
          <Col xs={12} lg={4}>
            {renderRankingTable(
              'Productos más usados · Formación Abierta',
              'formacionAbierta',
              'Sin productos registrados en el rango',
            )}
          </Col>
        </Row>
      </div>
    );
  };

  return (
    <div className="p-3">
      <div className="d-flex flex-wrap align-items-center justify-content-between gap-3 mb-3">
        <div>
          <h4 className="mb-1">Comparativa</h4>
          <div className="text-muted">Revisa la evolución semanal de sesiones y su comparación</div>
        </div>
      </div>

      <Card className="shadow-sm">
        <Card.Body className="pb-3">
          <div className="d-flex flex-wrap gap-2 mb-2">
            {quickRanges.map((item) => (
              <Button
                key={item.label}
                size="sm"
                variant="outline-primary"
                onClick={() => applyQuickRange(item.range)}
              >
                {item.label}
              </Button>
            ))}
          </div>

          <Row className="g-2 align-items-end">
            <Col xs={12} md={6} lg={3}>
              <div className="fw-semibold mb-1 small text-uppercase text-muted">Fechas</div>
              <Row className="g-1">
                <Col>
                  <Form.Label className="small text-muted mb-1">Inicio</Form.Label>
                  <Form.Control
                    type="date"
                    size="sm"
                    value={filters.currentPeriod.startDate}
                    onChange={(event) => handleDateChange('currentPeriod', 'startDate', event.target.value)}
                  />
                </Col>
                <Col>
                  <Form.Label className="small text-muted mb-1">Fin</Form.Label>
                  <Form.Control
                    type="date"
                    size="sm"
                    value={filters.currentPeriod.endDate}
                    onChange={(event) => handleDateChange('currentPeriod', 'endDate', event.target.value)}
                  />
                </Col>
              </Row>
            </Col>

            <Col xs={12} md={6} lg={3}>
              <div className="fw-semibold mb-1 small text-uppercase text-muted">Comparativa</div>
              <Row className="g-1">
                <Col>
                  <Form.Label className="small text-muted mb-1">Inicio</Form.Label>
                  <Form.Control
                    type="date"
                    size="sm"
                    value={filters.previousPeriod.startDate}
                    onChange={(event) => handleDateChange('previousPeriod', 'startDate', event.target.value)}
                  />
                </Col>
                <Col>
                  <Form.Label className="small text-muted mb-1">Fin</Form.Label>
                  <Form.Control
                    type="date"
                    size="sm"
                    value={filters.previousPeriod.endDate}
                    onChange={(event) => handleDateChange('previousPeriod', 'endDate', event.target.value)}
                  />
                </Col>
              </Row>
            </Col>

            <Col xs={12} md={6} lg={2}>
              <Form.Label className="small text-muted mb-1">Sede</Form.Label>
              <Form.Select
                size="sm"
                value={filters.siteId ?? ''}
                onChange={(event) => handleSelectorChange('siteId', event.target.value)}
              >
                {SITE_OPTIONS.map((option) => (
                  <option key={option.value} value={option.value}>
                    {option.label}
                  </option>
                ))}
              </Form.Select>
            </Col>

            <Col xs={12} md={6} lg={2}>
              <Form.Label className="small text-muted mb-1">Centro de coste</Form.Label>
              <Form.Select
                size="sm"
                value={filters.costCenterId ?? ''}
                onChange={(event) => handleSelectorChange('costCenterId', event.target.value)}
              >
                {COST_CENTER_OPTIONS.map((option) => (
                  <option key={option.value} value={option.value}>
                    {option.label}
                  </option>
                ))}
              </Form.Select>
            </Col>

            <Col xs={12} md={6} lg={2}>
              <Form.Label className="small text-muted mb-1">Tipo de formación</Form.Label>
              <Form.Select
                size="sm"
                value={filters.trainingType ?? ''}
                onChange={(event) => handleSelectorChange('trainingType', event.target.value)}
              >
                {TRAINING_TYPE_OPTIONS.map((option) => (
                  <option key={option.value} value={option.value}>
                    {option.label}
                  </option>
                ))}
              </Form.Select>
            </Col>

            <Col xs={12} md={6} lg={2}>
              <Form.Label className="small text-muted mb-1">Tipo de servicio</Form.Label>
              <Form.Select
                size="sm"
                value={filters.serviceType ?? ''}
                onChange={(event) => handleSelectorChange('serviceType', event.target.value)}
              >
                {SERVICE_TYPE_OPTIONS.map((option) => (
                  <option key={option.value} value={option.value}>
                    {option.label}
                  </option>
                ))}
              </Form.Select>
            </Col>

            <Col xs={12} md={6} lg={2}>
              <Form.Label className="small text-muted mb-1">Canal</Form.Label>
              <Form.Select
                size="sm"
                value={filters.channel ?? ''}
                onChange={(event) => handleSelectorChange('channel', event.target.value)}
              >
                {CHANNEL_OPTIONS.map((option) => (
                  <option key={option.value} value={option.value}>
                    {option.label}
                  </option>
                ))}
              </Form.Select>
            </Col>

            <Col xs={12} md={6} lg={2}>
              <Form.Label className="small text-muted mb-1">Funnel</Form.Label>
              <Form.Select
                size="sm"
                value={filters.funnel ?? ''}
                onChange={(event) => handleSelectorChange('funnel', event.target.value)}
              >
                {FUNNEL_OPTIONS.map((option) => (
                  <option key={option.value} value={option.value}>
                    {option.label}
                  </option>
                ))}
              </Form.Select>
            </Col>

            <Col xs={12} md={6} lg={2}>
              <Form.Check
                type="switch"
                id="comparativa-cancellations"
                label={<span className="small">Incluir cancelaciones</span>}
                checked={Boolean(filters.includeCancellations)}
                onChange={(event) => handleSelectorChange('includeCancellations', event.target.checked)}
              />
              <Form.Check
                type="switch"
                id="comparativa-no-show"
                label={<span className="small">Incluir no-show</span>}
                checked={Boolean(filters.includeNoShow)}
                onChange={(event) => handleSelectorChange('includeNoShow', event.target.checked)}
              />
            </Col>
          </Row>
        </Card.Body>
      </Card>

      {renderContent()}
    </div>
  );
}<|MERGE_RESOLUTION|>--- conflicted
+++ resolved
@@ -441,19 +441,10 @@
     return dashboardQuery.data?.highlights.find((item) => item.key === key) ?? placeholder;
   };
 
-<<<<<<< HEAD
-  const getBinaryMix = (key: ComparativaBinaryMix['key']): ComparativaBinaryMix => {
-    const placeholder: ComparativaBinaryMix = { key, label: '', yes: 0, no: 0 };
-    return dashboardQuery.data?.binaryMixes.find((item) => item.key === key) ?? placeholder;
-  };
-
-  const renderWeeklyComparisonChart = (points: ComparativaTrend['points']) => {
-=======
   const renderWeeklyComparisonChart = (
     points: ComparativaTrend['points'],
     comparisonLabel: string,
   ) => {
->>>>>>> dc4f5e7a
     if (points.length === 0) {
       return <div className="text-muted small">Sin datos para mostrar</div>;
     }
