// frontend/src/features/presupuestos/api.ts
import type {
  DealDetail,
  DealDetailViewModel,
  DealProduct,
  DealSummary,
  DealDocument,
  DealNote,
  DealSession,
  DealSessionStatus,
} from "../../types/deal";
export type { DealSessionStatus } from "../../types/deal";
import type { Room } from "../../types/room";
import type { Trainer } from "../../types/trainer";
import type { MobileUnit } from "../../types/mobile-unit";
import type {
  ResourceAvailability,
  ResourceConflictDetail,
  ResourceConflictSummary,
} from "../../types/resource-conflict";

type Json = any;

// Netlify Functions base (auto local/Netlify)
// - Si estás en localhost:5173 (Vite), apunta a http://localhost:8888/.netlify/functions
// - Si estás sirviendo vía Netlify Dev (8888) o en producción, usa ruta relativa
export const API_BASE =
  typeof window !== "undefined" && window.location
    ? (window.location.hostname === "localhost" || window.location.hostname === "127.0.0.1")
        ? (window.location.port === "8888"
            ? "/.netlify/functions"
            : "http://localhost:8888/.netlify/functions")
        : "/.netlify/functions"
    : "/.netlify/functions";

/* =========================
 * Utilidades de normalizado
 * ========================= */

export class ApiError extends Error {
  code: string;
  status?: number;
  details?: unknown;
  constructor(code: string, message: string, status?: number, details?: unknown) {
    super(message);
    this.name = "ApiError";
    this.code = code;
    this.status = status;
    this.details = details;
  }
}
export function isApiError(err: unknown): err is ApiError {
  return (
    err instanceof ApiError ||
    (typeof err === "object" && !!err && (err as any).name === "ApiError")
  );
}

function toNumber(value: unknown): number | null {
  if (value === null || value === undefined) return null;
  if (typeof value === "number") return Number.isNaN(value) ? null : value;
  const parsed = Number(value);
  return Number.isNaN(parsed) ? null : parsed;
}

function toStringValue(value: unknown): string | null {
  if (value === null || value === undefined) return null;
  const str = String(value).trim();
  return str.length ? str : null;
}

function isHttpUrl(value: unknown): boolean {
  if (value === null || value === undefined) return false;
  try {
    const str = String(value);
    return /^https?:\/\//i.test(str);
  } catch {
    return false;
  }
}

function pickNonEmptyString(
  ...values: Array<string | null | undefined>
): string | null {
  for (const value of values) {
    if (typeof value === "string") {
      const trimmed = value.trim();
      if (trimmed.length) return trimmed;
    }
  }
  return null;
}

const SESSION_STATUS_VALUES: DealSessionStatus[] = [
  "BORRADOR",
  "PLANIFICADA",
  "SUSPENDIDO",
  "CANCELADO",
];

function normalizeSessionStatus(value: unknown): DealSessionStatus {
  if (typeof value !== "string") return "BORRADOR";
  const normalized = value.trim().toUpperCase();
  return SESSION_STATUS_VALUES.includes(normalized as DealSessionStatus)
    ? (normalized as DealSessionStatus)
    : "BORRADOR";
}

function normalizeIdArray(value: unknown): string[] {
  if (!value) return [];
  const addUnique = (acc: string[], entry: unknown) => {
    const str = typeof entry === "string" ? entry.trim() : String(entry ?? "").trim();
    if (str.length && !acc.includes(str)) acc.push(str);
    return acc;
  };

  if (Array.isArray(value)) {
    return value.reduce<string[]>((acc, entry) => addUnique(acc, entry), []);
  }

  if (typeof value === "string") {
    const trimmed = value.trim();
    if (!trimmed.length) return [];
    try {
      const parsed = JSON.parse(trimmed);
      if (Array.isArray(parsed)) {
        return parsed.reduce<string[]>((acc, entry) => addUnique(acc, entry), []);
      }
    } catch {
      // fallback to comma-separated values
    }
    return trimmed
      .split(",")
      .map((entry) => entry.trim())
      .filter((entry) => entry.length)
      .reduce<string[]>((acc, entry) => addUnique(acc, entry), []);
  }

  return [];
}

function cleanIdArray(values: unknown): string[] {
  if (!Array.isArray(values)) return [];
  const seen = new Set<string>();
  const result: string[] = [];

  for (const entry of values) {
    const str = typeof entry === "string" ? entry.trim() : String(entry ?? "").trim();
    if (!str.length || seen.has(str)) continue;
    seen.add(str);
    result.push(str);
  }

  return result;
}

function buildPersonFullName(person?: {
  first_name?: string | null;
  last_name?: string | null;
} | null): string | null {
  if (!person) return null;
  const parts = [person.first_name, person.last_name]
    .map((v) => (typeof v === "string" ? v.trim() : ""))
    .filter((v) => v.length > 0);
  return parts.length ? parts.join(" ") : null;
}

/* ==================================
 * Normalizadores (summary / detail)
 * ================================== */

function normalizeProducts(
  raw: unknown
): { products?: DealProduct[]; productNames?: string[] } {
  if (!raw) return {};

  const entries = Array.isArray(raw) ? raw : [];
  if (!entries.length) return {};

  const products: DealProduct[] = [];
  const names: string[] = [];

  for (const entry of entries) {
    if (entry && typeof entry === "object") {
      const item = entry as Record<string, any>;

      const product: DealProduct = {
        id: item.id ?? null,
        deal_id: item.deal_id ?? null,
        name: toStringValue(item.name) ?? null,
        code: toStringValue(item.code) ?? null,
        quantity: toNumber(item.quantity),
        price: toNumber(item.price),
        type: item.type ?? null,
        hours: typeof item.hours === "number" ? item.hours : toNumber(item.hours) ?? null,
        comments: toStringValue(item.product_comments ?? item.comments),
        typeLabel: toStringValue(item.typeLabel),
        categoryLabel: toStringValue(item.categoryLabel),
      };

      products.push(product);

      const label = toStringValue(product.name ?? product.code);
      if (label) names.push(label);
    } else {
      const label = toStringValue(entry);
      if (label) names.push(label);
    }
  }

  const result: { products?: DealProduct[]; productNames?: string[] } = {};
  if (products.length) result.products = products;
  if (names.length) result.productNames = names;
  return result;
}

function normalizeDealSummary(row: Json): DealSummary {
  const rawDealId = row?.deal_id ?? row?.dealId ?? row?.id;
  const resolvedDealId =
    toStringValue(rawDealId) ?? (rawDealId != null ? String(rawDealId) : "");

  const title =
    toStringValue(row?.title ?? row?.deal_title) ??
    (resolvedDealId ? `Presupuesto #${resolvedDealId}` : "Presupuesto");

  const organization =
    row?.organization || row?.organizations
      ? {
          name:
            toStringValue(
              row?.organization?.name ?? row?.organizations?.name
            ) ?? null,
          org_id:
            toStringValue(
              row?.organization?.org_id ?? row?.organizations?.org_id
            ) ?? null,
        }
      : undefined;

  const person = row?.person
    ? {
        person_id: row.person.person_id ?? null,
        first_name: row.person.first_name ?? null,
        last_name: row.person.last_name ?? null,
        email: row.person.email ?? null,
        phone: row.person.phone ?? null,
      }
    : undefined;

  const productsInfo = normalizeProducts(row?.products ?? row?.deal_products);

  const summary: DealSummary = {
    deal_id: resolvedDealId,
    dealId: resolvedDealId, // compat
    title,

    pipeline_label: toStringValue(row?.pipeline_label) ?? null,
    training_address: toStringValue(row?.training_address) ?? null,

    sede_label: toStringValue(row?.sede_label) ?? null,
    caes_label: toStringValue(row?.caes_label) ?? null,
    fundae_label: toStringValue(row?.fundae_label) ?? null,
    hotel_label: toStringValue(row?.hotel_label) ?? null,

    hours: toNumber(row?.hours) ?? null,
    alumnos: toNumber(row?.alumnos) ?? null,

    organization: organization ?? null,
    person: person ?? null,
  };

  if (productsInfo.products) summary.products = productsInfo.products;
  if (productsInfo.productNames)
    summary.productNames = productsInfo.productNames;

  return summary;
}

function normalizeDealDetail(raw: Json): DealDetail {
  if (!raw || typeof raw !== "object") {
    throw new ApiError("INVALID_DEAL_DETAIL", "Detalle del presupuesto no disponible");
  }

  const detailId = toStringValue(raw.deal_id ?? raw.id ?? raw.dealId);
  if (!detailId) {
    throw new ApiError("INVALID_DEAL_DETAIL", "Detalle del presupuesto no disponible");
  }

  const detail: DealDetail = {
    deal_id: detailId,
    title: toStringValue(raw.title ?? raw.deal_title) ?? null,

    pipeline_label: toStringValue(raw.pipeline_label) ?? null,
    training_address:
      toStringValue(raw.training_address) ?? null,

    sede_label: toStringValue(raw.sede_label) ?? null,
    caes_label: toStringValue(raw.caes_label) ?? null,
    fundae_label: toStringValue(raw.fundae_label) ?? null,
    hotel_label: toStringValue(raw.hotel_label) ?? null,
    transporte:
      toStringValue(raw.transporte) === null
        ? null
        : (toStringValue(raw.transporte) as "Si" | "Sí" | "No"),
    po: toStringValue(raw.po) ?? null,

    hours: toNumber(raw.hours) ?? null,
    alumnos: toNumber(raw.alumnos) ?? null,

    organization: null,
    person: null,

    products: [],
    notes: [],
    documents: [],
  };

  // Organización
  const rawOrg = raw.organization ?? raw.organizations ?? null;
  if (rawOrg && (rawOrg.name || rawOrg.org_id)) {
    detail.organization = {
      name: toStringValue(rawOrg.name) ?? null,
      org_id: toStringValue(rawOrg.org_id) ?? null,
    };
  }

  // Persona
  const rawPerson = raw.person ?? null;
  if (rawPerson && (rawPerson.first_name || rawPerson.last_name)) {
    detail.person = {
      person_id: rawPerson.person_id ?? null,
      first_name: toStringValue(rawPerson.first_name) ?? null,
      last_name: toStringValue(rawPerson.last_name) ?? null,
      email: toStringValue(rawPerson.email) ?? null,
      phone: toStringValue(rawPerson.phone) ?? null,
    };
  }

  // Productos
  const productsInfo = normalizeProducts(raw.products ?? raw.deal_products);
  detail.products = productsInfo.products ?? [];

  // Notas
  if (Array.isArray(raw.notes ?? raw.deal_notes)) {
    const arr = (raw.notes ?? raw.deal_notes) as any[];
    detail.notes = arr.map((note) => ({
      id: note.id ?? null,
      deal_id: note.deal_id ?? null,
      content: toStringValue(note.content) ?? null,
      author: toStringValue(note.author) ?? null,
      created_at: toStringValue(note.created_at) ?? null,
    }));
  }

  // Documentos
  if (Array.isArray(raw.documents)) {
    detail.documents = (raw.documents as any[]).map((doc) => normalizeDealDocument(doc));
  }

  return detail;
}

function normalizeDealNote(raw: Json): DealNote {
  const id = toStringValue(raw?.id ?? raw?.note_id ?? null);
  const deal_id = toStringValue(raw?.deal_id ?? null);
  const contentValue = toStringValue(raw?.content ?? null);
  const author = toStringValue(raw?.author ?? null);
  const created_at = toStringValue(raw?.created_at ?? null);

  return {
    id: id ?? (raw?.id != null ? String(raw.id) : null),
    deal_id,
    content: contentValue ?? (raw?.content != null ? String(raw.content) : ""),
    author,
    created_at,
  };
}

function normalizeDealDocument(raw: any): DealDocument {
  const id = toStringValue(raw?.id) ?? (raw?.id != null ? String(raw.id) : "");
  const name =
    toStringValue(raw?.name) ??
    toStringValue(raw?.file_name) ??
    (raw?.name != null ? String(raw.name) : "Documento");
  const mime = toStringValue(raw?.mime_type ?? raw?.file_type);
  const size = raw?.size ?? raw?.file_size;
  const normalizedSize = typeof size === "number" ? size : toNumber(size);
  const rawUrl =
    toStringValue(raw?.url) ??
    toStringValue(isHttpUrl(raw?.file_url) ? raw?.file_url : null);
  const sourceValue = toStringValue(raw?.source);
  const source =
    sourceValue === "S3" || sourceValue === "PIPEDRIVE"
      ? sourceValue
      : isHttpUrl(rawUrl)
      ? "PIPEDRIVE"
      : "S3";

  return {
    id: id || (raw?.id != null ? String(raw.id) : ""),
    source,
    name: name && name.length ? name : "Documento",
    mime_type: mime,
    size: normalizedSize ?? null,
    url: rawUrl ?? null,
    created_at: toStringValue(raw?.created_at ?? raw?.added_at),
  };
}

function normalizeDealSession(raw: any): DealSession {
  if (!raw || typeof raw !== "object") {
    throw new ApiError("INVALID_RESPONSE", "Sesión no válida");
  }

  const id = toStringValue((raw as any).seasson_id ?? (raw as any).id) ?? "";
  const dealId =
    toStringValue((raw as any).deal_id ?? (raw as any).dealId ?? (raw as any).deal) ?? "";

  const start = toStringValue((raw as any).date_start ?? (raw as any).start ?? null);
  const end = toStringValue((raw as any).date_end ?? (raw as any).end ?? null);
  const sede = toStringValue((raw as any).sede ?? null);
  const address = toStringValue((raw as any).seasson_address ?? (raw as any).address ?? null);
  const roomId = toStringValue((raw as any).room_id ?? (raw as any).roomId ?? null);
  const comment = toStringValue((raw as any).comment_seasson ?? (raw as any).comment ?? null);
  const dealProduct = (raw as any).deal_product ?? (raw as any).dealProduct ?? null;
  const origin = (raw as any).origen ?? (raw as any).origin ?? null;
  const dealProductId =
    toStringValue((raw as any).deal_product_id ?? dealProduct?.id ?? origin?.deal_product_id) ?? null;
  const dealProductCode =
    toStringValue(dealProduct?.code ?? origin?.code ?? origin ?? null) ?? null;
  const hoursRaw =
    dealProduct?.hours ?? (raw as any).deal_product_hours ?? (raw as any).hours ?? null;
  const dealProductHours = typeof hoursRaw === "number" ? hoursRaw : toNumber(hoursRaw);
  const isEmptyRaw = (raw as any).is_empty ?? (raw as any).isEmpty;
  const isExceedingRaw =
    (raw as any).is_exceeding_quantity ?? (raw as any).isExceedingQuantity ?? (raw as any).exceeds_quantity;

  return {
    id,
    dealId,
    status: normalizeSessionStatus((raw as any).status),
    start,
    end,
    sede,
    address,
    roomId,
    trainerIds: normalizeIdArray((raw as any).seasson_fireman ?? (raw as any).trainerIds),
    mobileUnitIds: normalizeIdArray((raw as any).seasson_vehicle ?? (raw as any).mobileUnitIds),
    comment,
    dealProductId,
    dealProductCode,
    dealProductHours:
      typeof dealProductHours === "number" && Number.isFinite(dealProductHours)
        ? dealProductHours
        : null,
    isEmpty: Boolean(isEmptyRaw),
    isExceedingQuantity: Boolean(isExceedingRaw),
    createdAt: toStringValue((raw as any).created_at ?? null),
    updatedAt: toStringValue((raw as any).updated_at ?? null),
  };
}

<<<<<<< HEAD
export function normalizeConflictSummaries(raw: any): ResourceConflictSummary[] {
  if (!Array.isArray(raw)) return [];

  const summaries: ResourceConflictSummary[] = [];

  for (const entry of raw) {
    if (!entry || typeof entry !== "object") continue;
    const item = entry as Record<string, any>;

    const typeRaw = toStringValue(
      item.resource_type ?? item.type ?? item.resourceType ?? item.resource
    );
    const resourceType =
      typeRaw === "sala" || typeRaw === "formador" || typeRaw === "unidad_movil"
        ? (typeRaw as ResourceConflictSummary["resource_type"])
        : null;
    if (!resourceType) continue;

    const resourceId =
      toStringValue(item.resource_id ?? item.resourceId ?? item.id ?? item.resource) ?? "";
    if (!resourceId.length) continue;

    const resourceLabel = toStringValue(
      item.resource_label ?? item.resourceLabel ?? item.name ?? item.label
    );

    const detailsRaw = Array.isArray(item.conflicts)
      ? item.conflicts
      : Array.isArray(item.details)
      ? item.details
      : [];

    const conflicts: ResourceConflictDetail[] = [];
    for (const detail of detailsRaw) {
      if (!detail || typeof detail !== "object") continue;
      const row = detail as Record<string, any>;

      conflicts.push({
        session_id:
          toStringValue(row.session_id ?? row.sessionId ?? row.id ?? row.session) ?? "",
        deal_id: toStringValue(row.deal_id ?? row.dealId ?? row.deal ?? row.deal_id) ?? "",
        deal_title: toStringValue(row.deal_title ?? row.dealTitle) ?? null,
        organization_name:
          toStringValue(row.organization_name ?? row.organizationName) ?? null,
        product_code: toStringValue(row.product_code ?? row.productCode) ?? null,
        product_name: toStringValue(row.product_name ?? row.productName) ?? null,
        inicio: toStringValue(row.inicio ?? row.start ?? row.start_at ?? row.startAt) ?? null,
        fin: toStringValue(row.fin ?? row.end ?? row.end_at ?? row.endAt) ?? null,
      });
    }

    summaries.push({
      resource_type: resourceType,
      resource_id: resourceId,
      resource_label: resourceLabel,
      conflicts,
    });
  }

  return summaries;
=======
type DealSessionResourceTrainer = {
  trainer_id: string;
  name: string | null;
  activo: boolean;
};

type DealSessionResourceMobileUnit = {
  unidad_id: string;
  name: string | null;
  matricula: string | null;
  tipo: string[];
  sede: string[];
};

type DealSessionResourceRoom = {
  sala_id: string;
  name: string | null;
  sede: string | null;
};

export type DealSessionResource = {
  session_id: string;
  deal_id: string;
  deal_product_id: string | null;
  deal_product: { id: string; code: string | null; hours: number | null } | null;
  inicio: string | null;
  fin: string | null;
  sala_id: string | null;
  sala: DealSessionResourceRoom | null;
  formadores: DealSessionResourceTrainer[];
  unidades_moviles: DealSessionResourceMobileUnit[];
  direccion: string | null;
  sede: string | null;
  comentarios: string | null;
  estado: string | null;
  origen: { deal_product_id: string | null; code: string | null } | null;
  created_at: string | null;
  updated_at: string | null;
};

function toStringArray(value: unknown): string[] {
  if (!value) return [];
  if (Array.isArray(value)) {
    return value
      .map((entry) => toStringValue(entry))
      .filter((entry): entry is string => entry !== null);
  }
  const parsed = toStringValue(value);
  if (!parsed) return [];
  try {
    const json = JSON.parse(parsed);
    if (Array.isArray(json)) {
      return json
        .map((entry) => toStringValue(entry))
        .filter((entry): entry is string => entry !== null);
    }
  } catch {
    /* ignore */
  }
  return parsed
    .split(",")
    .map((entry) => entry.trim())
    .filter((entry) => entry.length);
}

function normalizeDealSessionResourceTrainer(raw: any): DealSessionResourceTrainer | null {
  const trainerId = toStringValue(raw?.trainer_id ?? raw?.trainerId);
  if (!trainerId) return null;
  return {
    trainer_id: trainerId,
    name: toStringValue(raw?.name ?? raw?.trainer?.name) ?? null,
    activo: Boolean(raw?.activo ?? raw?.trainer?.activo ?? false),
  };
}

function normalizeDealSessionResourceMobileUnit(
  raw: any
): DealSessionResourceMobileUnit | null {
  const unitId = toStringValue(raw?.unidad_id ?? raw?.unidadId);
  if (!unitId) return null;
  const unit = raw?.unidad ?? raw;
  return {
    unidad_id: unitId,
    name: toStringValue(unit?.name) ?? null,
    matricula: toStringValue(unit?.matricula) ?? null,
    tipo: toStringArray(unit?.tipo),
    sede: toStringArray(unit?.sede),
  };
}

function normalizeDealSessionResourceRoom(raw: any): DealSessionResourceRoom | null {
  const roomId = toStringValue(raw?.sala_id ?? raw?.room_id ?? raw?.salaId);
  if (!roomId) return null;
  return {
    sala_id: roomId,
    name: toStringValue(raw?.name) ?? null,
    sede: toStringValue(raw?.sede) ?? null,
  };
}

function normalizeDealSessionResource(raw: any): DealSessionResource {
  if (!raw || typeof raw !== "object") {
    throw new ApiError("INVALID_RESPONSE", "Sesión no válida");
  }

  const sessionId =
    toStringValue(raw?.session_id ?? raw?.seasson_id ?? raw?.id) ?? "";
  const dealId =
    toStringValue(raw?.deal_id ?? raw?.dealId ?? raw?.deal) ?? "";

  if (!sessionId || !dealId) {
    throw new ApiError("INVALID_RESPONSE", "Sesión no válida");
  }

  const trainers: DealSessionResourceTrainer[] = Array.isArray(raw?.formadores)
    ? raw.formadores
        .map((entry: any) => normalizeDealSessionResourceTrainer(entry))
        .filter((entry): entry is DealSessionResourceTrainer => entry !== null)
    : [];

  const mobileUnits: DealSessionResourceMobileUnit[] = Array.isArray(
    raw?.unidades_moviles
  )
    ? raw.unidades_moviles
        .map((entry: any) => normalizeDealSessionResourceMobileUnit(entry))
        .filter((entry): entry is DealSessionResourceMobileUnit => entry !== null)
    : [];

  const room = normalizeDealSessionResourceRoom(raw?.sala ?? null);

  let dealProduct: DealSessionResource["deal_product"] = null;
  if (raw?.deal_product && typeof raw.deal_product === "object") {
    const productId = toStringValue(raw.deal_product.id);
    dealProduct = {
      id: productId ?? (raw.deal_product.id != null ? String(raw.deal_product.id) : ""),
      code: toStringValue(raw.deal_product.code) ?? null,
      hours: toNumber(raw.deal_product.hours),
    };
  }

  const origin = raw?.origen && typeof raw.origen === "object"
    ? {
        deal_product_id:
          toStringValue(raw.origen.deal_product_id ?? raw.origen.dealProductId) ?? null,
        code: toStringValue(raw.origen.code) ?? null,
      }
    : null;

  return {
    session_id: sessionId,
    deal_id: dealId,
    deal_product_id: toStringValue(raw?.deal_product_id) ?? null,
    deal_product: dealProduct,
    inicio: toStringValue(raw?.inicio ?? raw?.date_start) ?? null,
    fin: toStringValue(raw?.fin ?? raw?.date_end) ?? null,
    sala_id: toStringValue(raw?.sala_id ?? raw?.room_id) ?? null,
    sala: room,
    formadores: trainers,
    unidades_moviles: mobileUnits,
    direccion: toStringValue(raw?.direccion ?? raw?.seasson_address) ?? null,
    sede: toStringValue(raw?.sede) ?? null,
    comentarios: toStringValue(raw?.comentarios ?? raw?.comment_seasson) ?? null,
    estado: toStringValue(raw?.estado ?? raw?.status) ?? null,
    origen: origin,
    created_at: toStringValue(raw?.created_at) ?? null,
    updated_at: toStringValue(raw?.updated_at) ?? null,
  };
}

function normalizeConflictDetail(raw: any): ResourceConflictDetail | null {
  const sessionId = toStringValue(raw?.session_id ?? raw?.sessionId);
  const dealId = toStringValue(raw?.deal_id ?? raw?.dealId);
  if (!sessionId || !dealId) return null;

  return {
    session_id: sessionId,
    deal_id: dealId,
    deal_title: toStringValue(raw?.deal_title ?? raw?.dealTitle) ?? null,
    organization_name:
      toStringValue(raw?.organization_name ?? raw?.organizationName) ?? null,
    product_code: toStringValue(raw?.product_code ?? raw?.productCode) ?? null,
    product_name: toStringValue(raw?.product_name ?? raw?.productName) ?? null,
    inicio: toStringValue(raw?.inicio ?? raw?.start) ?? null,
    fin: toStringValue(raw?.fin ?? raw?.end) ?? null,
  };
}

function normalizeConflictSummary(raw: any): ResourceConflictSummary | null {
  const typeValue = toStringValue(raw?.resource_type ?? raw?.resourceType);
  const id = toStringValue(raw?.resource_id ?? raw?.resourceId);
  if (!typeValue || !id) return null;

  const normalizedType =
    typeValue === "sala"
      ? "sala"
      : typeValue === "formador"
      ? "formador"
      : typeValue === "unidad_movil" || typeValue === "unidad-movil"
      ? "unidad_movil"
      : null;
  if (!normalizedType) return null;

  const conflictsRaw = Array.isArray(raw?.conflicts) ? raw.conflicts : [];
  const conflicts = conflictsRaw
    .map((entry: any) => normalizeConflictDetail(entry))
    .filter((entry): entry is ResourceConflictDetail => entry !== null);

  return {
    resource_type: normalizedType,
    resource_id: id,
    resource_label: toStringValue(raw?.resource_label ?? raw?.resourceLabel) ?? null,
    conflicts,
  };
}

export function normalizeConflictSummaries(raw: unknown): ResourceConflictSummary[] {
  const entries = Array.isArray(raw)
    ? raw
    : Array.isArray((raw as any)?.conflicts)
    ? ((raw as any).conflicts as unknown[])
    : [];

  return entries
    .map((entry) => normalizeConflictSummary(entry))
    .filter((entry): entry is ResourceConflictSummary => entry !== null);
>>>>>>> b1ccf63a
}

/* =====================
 * Request helper (fetch)
 * ===================== */

async function request(path: string, init?: RequestInit) {
  let res: Response;
  try {
    res = await fetch(
      `${API_BASE}${path.startsWith("/") ? path : `/${path}`}`,
      {
        ...init,
        headers: { "Content-Type": "application/json", ...(init?.headers || {}) },
      }
    );
  } catch (e: any) {
    throw new ApiError("NETWORK_ERROR", e?.message || "Fallo de red");
  }

  let data: any = {};
  try {
    data = await res.json();
  } catch {
    /* puede no haber body */
  }

  if (!res.ok || data?.ok === false) {
    const code = data?.error_code || data?.code || `HTTP_${res.status}`;
    const msg = data?.message || "Error inesperado";
    const details = data?.conflicts ?? data?.details ?? null;
    throw new ApiError(code, msg, res.status, details);
  }
  return data;
}

/* ===============================
 * Listado / Detalle / Import deal
 * =============================== */

export async function fetchDealsWithoutSessions(): Promise<DealSummary[]> {
  const data = await request("/deals?noSessions=true");
  const rows: Json[] = Array.isArray(data?.deals) ? data.deals : [];
  return rows.map((row) => normalizeDealSummary(row));
}

export async function fetchDealDetail(dealId: number | string): Promise<DealDetail> {
  const data = await request(`/deals?dealId=${encodeURIComponent(String(dealId))}`);
  return normalizeDealDetail(data?.deal);
}

/** Resultado del import: warnings + detalle del deal ya persistido */
export type ImportDealResult = { warnings: string[]; deal: DealDetail };

export async function importDeal(dealId: string): Promise<ImportDealResult> {
  const data = await request("/deals/import", {
    method: "POST",
    body: JSON.stringify({ dealId }),
  });

  // El backend devuelve { ok, warnings, deal }
  const warnings: string[] = Array.isArray(data?.warnings) ? data.warnings : [];
  const deal: DealDetail = normalizeDealDetail(data?.deal ?? {});
  return { warnings, deal };
}

export async function deleteDeal(dealId: string): Promise<void> {
  const normalizedId = String(dealId ?? "").trim();
  if (!normalizedId) {
    throw new ApiError("VALIDATION_ERROR", "Falta dealId para eliminar el presupuesto");
  }

  await request(`/deals/${encodeURIComponent(normalizedId)}`, {
    method: "DELETE",
  });
}

/* =========================
 * PATCH (campos editables)
 * ========================= */

export type DealEditablePatch = {
  sede_label?: string | null;
  hours?: number | null;
  training_address?: string | null; // dirección de formación
  caes_label?: string | null;
  fundae_label?: string | null;
  hotel_label?: string | null;
  alumnos?: number | null;
};

export type DealProductEditablePatch = {
  id: string;
  hours?: number | null;
  comments?: string | null;
};

export async function patchDealEditable(
  dealId: string,
  dealPatch: Partial<DealEditablePatch>,
  user?: { id: string; name?: string },
  options?: { products?: DealProductEditablePatch[] }
): Promise<void> {
  const headers: Record<string, string> = {};
  if (user?.id) headers["X-User-Id"] = user.id;
  if (user?.name) headers["X-User-Name"] = user.name;

  const sanitizedDealPatch = dealPatch
    ? (Object.fromEntries(
        Object.entries(dealPatch).filter(([, value]) => value !== undefined)
      ) as Partial<DealEditablePatch>)
    : null;
  const hasDealPatch = !!sanitizedDealPatch && Object.keys(sanitizedDealPatch).length > 0;

  const sanitizedProductPatch: DealProductEditablePatch[] = Array.isArray(options?.products)
    ? options!.products
        .map((product) => {
          if (!product || typeof product !== "object") return null;
          const id = "id" in product ? String(product.id).trim() : "";
          if (!id) return null;

          const entry: DealProductEditablePatch = { id };
          if (Object.prototype.hasOwnProperty.call(product, "hours")) {
            entry.hours = product.hours ?? null;
          }
          if (Object.prototype.hasOwnProperty.call(product, "comments")) {
            entry.comments = product.comments ?? null;
          }

          return Object.keys(entry).length > 1 ? entry : null;
        })
        .filter((entry): entry is DealProductEditablePatch => entry !== null)
    : [];

  if (!hasDealPatch && !sanitizedProductPatch.length) return;

  const body: Record<string, unknown> = {};
  if (hasDealPatch && sanitizedDealPatch) body.deal = sanitizedDealPatch;
  if (sanitizedProductPatch.length) body.products = sanitizedProductPatch;

  await request(`/deals/${encodeURIComponent(String(dealId))}`, {
    method: "PATCH",
    headers,
    body: JSON.stringify(body),
  });
}

/* ==============
 * Notas del deal
 * ============== */

export async function createDealNote(
  dealId: string,
  content: string,
  user?: { id: string; name?: string }
): Promise<DealNote> {
  const headers: Record<string, string> = {};
  if (user?.id) headers["X-User-Id"] = user.id;
  if (user?.name) headers["X-User-Name"] = user.name;

  const data = await request(`/deal_notes/${encodeURIComponent(String(dealId))}`, {
    method: "POST",
    headers,
    body: JSON.stringify({ content }),
  });

  return normalizeDealNote(data?.note ?? {});
}

export async function updateDealNote(
  dealId: string,
  noteId: string,
  content: string,
  user?: { id: string; name?: string }
): Promise<DealNote> {
  const headers: Record<string, string> = {};
  if (user?.id) headers["X-User-Id"] = user.id;
  if (user?.name) headers["X-User-Name"] = user.name;

  const data = await request(
    `/deal_notes/${encodeURIComponent(String(dealId))}/${encodeURIComponent(String(noteId))}`,
    {
      method: "PATCH",
      headers,
      body: JSON.stringify({ content }),
    }
  );

  return normalizeDealNote(data?.note ?? {});
}

export async function deleteDealNote(
  dealId: string,
  noteId: string,
  user?: { id: string; name?: string }
): Promise<void> {
  const headers: Record<string, string> = {};
  if (user?.id) headers["X-User-Id"] = user.id;
  if (user?.name) headers["X-User-Name"] = user.name;

  await request(
    `/deal_notes/${encodeURIComponent(String(dealId))}/${encodeURIComponent(String(noteId))}`,
    {
      method: "DELETE",
      headers,
    }
  );
}

/* ======================
 * Sesiones del deal
 * ====================== */

export type DealSessionsSyncResult = {
  created: number;
  deleted: number;
  flagged: string[];
  total: number;
};

function buildSessionUpdateBody(payload: DealSessionUpdatePayload) {
  const body: Record<string, unknown> = { expand: 'resources' };

  if (Object.prototype.hasOwnProperty.call(payload, 'estado')) {
    body.estado = payload.estado ? normalizeSessionStatus(payload.estado) : null;
  }
  if (Object.prototype.hasOwnProperty.call(payload, 'inicio')) {
    body.inicio = payload.inicio ?? null;
  }
  if (Object.prototype.hasOwnProperty.call(payload, 'fin')) {
    body.fin = payload.fin ?? null;
  }
  if (Object.prototype.hasOwnProperty.call(payload, 'sala_id')) {
    body.sala_id = payload.sala_id ?? null;
  }
  if (Object.prototype.hasOwnProperty.call(payload, 'formadores')) {
    body.formadores = Array.isArray(payload.formadores) ? payload.formadores : [];
  }
  if (Object.prototype.hasOwnProperty.call(payload, 'unidades_moviles')) {
    body.unidades_moviles = Array.isArray(payload.unidades_moviles)
      ? payload.unidades_moviles
      : [];
  }
  if (Object.prototype.hasOwnProperty.call(payload, 'direccion')) {
    body.direccion = payload.direccion ?? null;
  }
  if (Object.prototype.hasOwnProperty.call(payload, 'sede')) {
    body.sede = payload.sede ?? null;
  }
  if (Object.prototype.hasOwnProperty.call(payload, 'comentarios')) {
    body.comentarios = payload.comentarios ?? null;
  }
  if (Object.prototype.hasOwnProperty.call(payload, 'deal_product_id')) {
    body.deal_product_id = payload.deal_product_id ?? null;
  }

  return body;
}

export async function fetchDealSessions(dealId: string): Promise<DealSession[]> {
  const normalizedId = String(dealId ?? '').trim();
  if (!normalizedId.length) {
    throw new ApiError('VALIDATION_ERROR', 'dealId requerido para obtener sesiones');
  }

  const data = await request(
    `/deal-sessions?dealId=${encodeURIComponent(normalizedId)}&expand=resources`
  );
  const rows: any[] = Array.isArray(data?.sessions) ? data.sessions : [];
  return rows.map((row) => normalizeDealSession(row));
}

export async function createDealSession(
  dealId: string,
  payload: DealSessionUpdatePayload
): Promise<DealSession> {
  const normalizedId = String(dealId ?? '').trim();
  if (!normalizedId.length) {
    throw new ApiError('VALIDATION_ERROR', 'dealId requerido para crear sesión');
  }

  const body = {
    dealId: normalizedId,
    ...buildSessionUpdateBody(payload),
  };

  const data = await request(`/deal-sessions`, {
    method: 'POST',
    body: JSON.stringify(body),
  });

  return normalizeDealSession(data?.session ?? {});
}

export async function updateDealSession(
  sessionId: string,
  payload: DealSessionUpdatePayload
): Promise<DealSession> {
  const normalizedId = String(sessionId ?? '').trim();
  if (!normalizedId.length) {
    throw new ApiError('VALIDATION_ERROR', 'sessionId requerido para actualizar la sesión');
  }

  const body = buildSessionUpdateBody(payload);

  const data = await request(`/deal-sessions/${encodeURIComponent(normalizedId)}`, {
    method: 'PATCH',
    body: JSON.stringify(body),
  });

  return normalizeDealSession(data?.session ?? {});
}

export async function deleteDealSession(sessionId: string): Promise<void> {
  const normalizedId = String(sessionId ?? '').trim();
  if (!normalizedId.length) {
    throw new ApiError('VALIDATION_ERROR', 'sessionId requerido para eliminar');
  }

  await request(`/deal-sessions/${encodeURIComponent(normalizedId)}`, {
    method: 'DELETE',
  });
}

export async function syncDealSessions(dealId: string): Promise<DealSessionsSyncResult> {
  const normalizedDealId = toStringValue(dealId);
  if (!normalizedDealId) {
    throw new ApiError("VALIDATION_ERROR", "dealId requerido para sincronizar sesiones");
  }

  const data = await request(`/deal-sessions/sync`, {
    method: "POST",
    body: JSON.stringify({ dealId: normalizedDealId }),
  });

  const flaggedRaw = Array.isArray(data?.flagged)
    ? data.flagged
    : Array.isArray(data?.flaggedSessions)
    ? data.flaggedSessions
    : [];

  return {
    created: Number.isFinite(Number(data?.created)) ? Number(data.created) : 0,
    deleted: Number.isFinite(Number(data?.deleted)) ? Number(data.deleted) : 0,
    flagged: flaggedRaw.map((id: any) => String(id)).filter((id) => id.length > 0),
    total: Number.isFinite(Number(data?.total)) ? Number(data.total) : 0,
  };
}

/* ======================
 * Documentos (S3/PDrive)
 * ====================== */

export async function listDocuments(dealId: string): Promise<DealDocument[]> {
  const data = await request(`/deal_documents/${encodeURIComponent(String(dealId))}`);
  const docs: any[] = Array.isArray(data?.documents) ? data.documents : [];
  return docs.map((doc) => normalizeDealDocument(doc));
}

export async function getDocPreviewUrl(
  dealId: string,
  docId: string
): Promise<{ url: string; name?: string | null; mime_type?: string | null }> {
  const data = await request(
    `/deal_documents/${encodeURIComponent(String(dealId))}/${encodeURIComponent(docId)}/url`
  );
  return {
    url: String(data?.url ?? ""),
    name: toStringValue(data?.name),
    mime_type: toStringValue(data?.mime_type),
  };
}

export async function getUploadUrl(
  dealId: string,
  file: File
): Promise<{ uploadUrl: string; storageKey: string }> {
  return await request(
    `/deal_documents/${encodeURIComponent(String(dealId))}/upload-url`,
    {
      method: "POST",
      body: JSON.stringify({
        fileName: file.name,
        mimeType: file.type,
        fileSize: file.size,
      }),
    }
  );
}

export async function createDocumentMeta(
  dealId: string,
  meta: { file_name: string; file_size: number; mime_type?: string; storage_key: string },
  user?: { id: string; name?: string }
): Promise<void> {
  const headers: Record<string, string> = {};
  if (user?.id) headers["X-User-Id"] = user.id;
  if (user?.name) headers["X-User-Name"] = user.name;

  await request(`/deal_documents/${encodeURIComponent(String(dealId))}`, {
    method: "POST",
    headers,
    body: JSON.stringify(meta),
  });
}

export async function deleteDocument(dealId: string, docId: string): Promise<void> {
  await request(
    `/deal_documents/${encodeURIComponent(String(dealId))}/${encodeURIComponent(docId)}`,
    { method: "DELETE" }
  );
}

/* =======================
 * ViewModel constructor
 * ======================= */

function resolveProducts(detail?: DealDetail | null, summary?: DealSummary | null): DealProduct[] {
  if (detail?.products?.length) return detail.products;
  if (summary?.products?.length) return summary.products;
  return [];
}

function resolveProductName(detail?: DealDetail | null, summary?: DealSummary | null): string | null {
  const products = resolveProducts(detail, summary);
  for (const p of products) {
    const label = pickNonEmptyString(p?.name ?? null, p?.code ?? null);
    if (label) return label;
  }
  if (Array.isArray(summary?.productNames)) {
    const label = pickNonEmptyString(...summary!.productNames);
    if (label) return label;
  }
  return null;
}

export function buildDealDetailViewModel(
  detail?: DealDetail | null,
  summary?: DealSummary | null
): DealDetailViewModel {
  const dealId = pickNonEmptyString(detail?.deal_id, summary?.deal_id, summary?.dealId);

  const title = pickNonEmptyString(detail?.title ?? null, summary?.title ?? null);
  const organizationName = pickNonEmptyString(
    detail?.organization?.name ?? null,
    summary?.organization?.name ?? null
  );
  const person = detail?.person ?? summary?.person ?? null;
  const clientName = buildPersonFullName(person ?? null);
  const clientEmail = pickNonEmptyString(person?.email ?? null);
  const clientPhone = pickNonEmptyString(person?.phone ?? null);

  const pipelineLabel = pickNonEmptyString(
    detail?.pipeline_label ?? null,
    summary?.pipeline_label ?? null
  );
  const trainingAddress = pickNonEmptyString(
    detail?.training_address ?? null,
    summary?.training_address ?? null
  );

  const productName = resolveProductName(detail ?? null, summary ?? null);

  const hours = detail?.hours ?? summary?.hours ?? null;
  const alumnos = detail?.alumnos ?? summary?.alumnos ?? null;

  const sedeLabel = pickNonEmptyString(detail?.sede_label ?? null, summary?.sede_label ?? null);
  const caesLabel = pickNonEmptyString(detail?.caes_label ?? null, summary?.caes_label ?? null);
  const fundaeLabel = pickNonEmptyString(detail?.fundae_label ?? null, summary?.fundae_label ?? null);
  const hotelLabel = pickNonEmptyString(detail?.hotel_label ?? null, summary?.hotel_label ?? null);

  return {
    dealId: dealId ?? "",
    title: title ?? null,
    organizationName: organizationName ?? null,
    clientName: clientName ?? null,
    clientEmail: clientEmail ?? null,
    clientPhone: clientPhone ?? null,
    pipelineLabel: pipelineLabel ?? null,
    trainingAddress: trainingAddress ?? null,
    productName: productName ?? null,
    hours,
    alumnos,
    sedeLabel: sedeLabel ?? null,
    caesLabel: caesLabel ?? null,
    fundaeLabel: fundaeLabel ?? null,
    hotelLabel: hotelLabel ?? null,
    extras: undefined,
    products: resolveProducts(detail, summary),
    notes: (detail?.notes ?? []).map((n) => ({
      id: n?.id ?? null,
      content: pickNonEmptyString(n?.content ?? null) ?? "",
      author: pickNonEmptyString(n?.author ?? null),
    })),
  };
}

<<<<<<< HEAD
=======
/* =============================================
 * Sesiones con recursos (planificador)
 * ============================================= */

export type DealSessionUpdatePayload = {
  inicio?: string | null;
  fin?: string | null;
  sala_id?: string | null;
  formadores?: string[];
  unidades_moviles?: string[];
  direccion?: string | null;
  sede?: string | null;
  comentarios?: string | null;
  estado?: string | null;
};

export async function fetchDealSessionsWithResources(
  dealId: string
): Promise<DealSessionResource[]> {
  const normalizedId = String(dealId ?? "").trim();
  if (!normalizedId.length) {
    throw new ApiError("VALIDATION_ERROR", "dealId requerido para obtener sesiones");
  }

  const data = await request(
    `/deal-sessions?dealId=${encodeURIComponent(normalizedId)}&expand=resources`
  );
  const rows: any[] = Array.isArray(data?.sessions) ? data.sessions : [];
  return rows.map((row) => normalizeDealSessionResource(row));
}

export async function updateDealSessionWithResources(
  sessionId: string,
  payload: DealSessionUpdatePayload
): Promise<DealSessionResource> {
  const normalizedId = String(sessionId ?? "").trim();
  if (!normalizedId.length) {
    throw new ApiError(
      "VALIDATION_ERROR",
      "sessionId requerido para actualizar la sesión"
    );
  }

  const body: Record<string, unknown> = { expand: "resources" };
  if (Object.prototype.hasOwnProperty.call(payload, "inicio")) {
    body.inicio = payload.inicio;
  }
  if (Object.prototype.hasOwnProperty.call(payload, "fin")) {
    body.fin = payload.fin;
  }
  if (Object.prototype.hasOwnProperty.call(payload, "sala_id")) {
    body.sala_id = payload.sala_id;
  }
  if (Object.prototype.hasOwnProperty.call(payload, "formadores")) {
    body.formadores = payload.formadores;
  }
  if (Object.prototype.hasOwnProperty.call(payload, "unidades_moviles")) {
    body.unidades_moviles = payload.unidades_moviles;
  }
  if (Object.prototype.hasOwnProperty.call(payload, "direccion")) {
    body.direccion = payload.direccion;
  }
  if (Object.prototype.hasOwnProperty.call(payload, "sede")) {
    body.sede = payload.sede;
  }
  if (Object.prototype.hasOwnProperty.call(payload, "comentarios")) {
    body.comentarios = payload.comentarios;
  }
  if (Object.prototype.hasOwnProperty.call(payload, "estado")) {
    body.estado = payload.estado;
  }

  const data = await request(`/deal-sessions/${encodeURIComponent(normalizedId)}`, {
    method: "PATCH",
    body: JSON.stringify(body),
  });

  return normalizeDealSessionResource(data?.session ?? {});
}

>>>>>>> b1ccf63a
export async function fetchRoomsAvailability(
  params: AvailabilityQuery = {}
): Promise<Room[]> {
  const query = buildAvailabilityQuery(params);
  const data = await request(`/rooms${query}`);
  const rows: any[] = Array.isArray(data?.rooms) ? data.rooms : [];
  return rows.map((row) => normalizeRoomWithAvailability(row));
}

export async function fetchTrainersAvailability(
  params: AvailabilityQuery = {}
): Promise<Trainer[]> {
  const query = buildAvailabilityQuery(params);
  const data = await request(`/trainers${query}`);
  const rows: any[] = Array.isArray(data?.trainers) ? data.trainers : [];
  return rows.map((row) => normalizeTrainerWithAvailability(row));
}

export async function fetchMobileUnitsAvailability(
  params: AvailabilityQuery = {}
): Promise<MobileUnit[]> {
  const query = buildAvailabilityQuery(params);
  const data = await request(`/mobile-units${query}`);
  const rows: any[] = Array.isArray(data?.mobileUnits) ? data.mobileUnits : [];
  return rows.map((row) => normalizeMobileUnitWithAvailability(row));
}<|MERGE_RESOLUTION|>--- conflicted
+++ resolved
@@ -460,68 +460,6 @@
   };
 }
 
-<<<<<<< HEAD
-export function normalizeConflictSummaries(raw: any): ResourceConflictSummary[] {
-  if (!Array.isArray(raw)) return [];
-
-  const summaries: ResourceConflictSummary[] = [];
-
-  for (const entry of raw) {
-    if (!entry || typeof entry !== "object") continue;
-    const item = entry as Record<string, any>;
-
-    const typeRaw = toStringValue(
-      item.resource_type ?? item.type ?? item.resourceType ?? item.resource
-    );
-    const resourceType =
-      typeRaw === "sala" || typeRaw === "formador" || typeRaw === "unidad_movil"
-        ? (typeRaw as ResourceConflictSummary["resource_type"])
-        : null;
-    if (!resourceType) continue;
-
-    const resourceId =
-      toStringValue(item.resource_id ?? item.resourceId ?? item.id ?? item.resource) ?? "";
-    if (!resourceId.length) continue;
-
-    const resourceLabel = toStringValue(
-      item.resource_label ?? item.resourceLabel ?? item.name ?? item.label
-    );
-
-    const detailsRaw = Array.isArray(item.conflicts)
-      ? item.conflicts
-      : Array.isArray(item.details)
-      ? item.details
-      : [];
-
-    const conflicts: ResourceConflictDetail[] = [];
-    for (const detail of detailsRaw) {
-      if (!detail || typeof detail !== "object") continue;
-      const row = detail as Record<string, any>;
-
-      conflicts.push({
-        session_id:
-          toStringValue(row.session_id ?? row.sessionId ?? row.id ?? row.session) ?? "",
-        deal_id: toStringValue(row.deal_id ?? row.dealId ?? row.deal ?? row.deal_id) ?? "",
-        deal_title: toStringValue(row.deal_title ?? row.dealTitle) ?? null,
-        organization_name:
-          toStringValue(row.organization_name ?? row.organizationName) ?? null,
-        product_code: toStringValue(row.product_code ?? row.productCode) ?? null,
-        product_name: toStringValue(row.product_name ?? row.productName) ?? null,
-        inicio: toStringValue(row.inicio ?? row.start ?? row.start_at ?? row.startAt) ?? null,
-        fin: toStringValue(row.fin ?? row.end ?? row.end_at ?? row.endAt) ?? null,
-      });
-    }
-
-    summaries.push({
-      resource_type: resourceType,
-      resource_id: resourceId,
-      resource_label: resourceLabel,
-      conflicts,
-    });
-  }
-
-  return summaries;
-=======
 type DealSessionResourceTrainer = {
   trainer_id: string;
   name: string | null;
@@ -747,7 +685,6 @@
   return entries
     .map((entry) => normalizeConflictSummary(entry))
     .filter((entry): entry is ResourceConflictSummary => entry !== null);
->>>>>>> b1ccf63a
 }
 
 /* =====================
@@ -1245,8 +1182,6 @@
   };
 }
 
-<<<<<<< HEAD
-=======
 /* =============================================
  * Sesiones con recursos (planificador)
  * ============================================= */
@@ -1327,7 +1262,6 @@
   return normalizeDealSessionResource(data?.session ?? {});
 }
 
->>>>>>> b1ccf63a
 export async function fetchRoomsAvailability(
   params: AvailabilityQuery = {}
 ): Promise<Room[]> {
