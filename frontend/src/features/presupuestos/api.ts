// frontend/src/features/presupuestos/api.ts
import { Buffer } from "buffer";
import type {
  DealDetail,
  DealDetailViewModel,
  DealProduct,
  DealSummary,
  DealDocument,
  DealNote,
} from "../../types/deal";

export type SessionEstado =
  | 'BORRADOR'
  | 'PLANIFICADA'
  | 'SUSPENDIDA'
  | 'CANCELADA'
  | 'FINALIZADA';

const SESSION_ESTADOS: SessionEstado[] = [
  'BORRADOR',
  'PLANIFICADA',
  'SUSPENDIDA',
  'CANCELADA',
  'FINALIZADA',
];

export type SessionDTO = {
  id: string;
  deal_id: string;
  deal_product_id: string;
  nombre_cache: string;
  fecha_inicio_utc: string | null;
  fecha_fin_utc: string | null;
  sala_id: string | null;
  direccion: string;
  estado: SessionEstado;
  drive_url: string | null;
  trainer_ids: string[];
  unidad_movil_ids: string[];
};

export type SessionGroupDTO = {
  product: {
    id: string;
    code: string | null;
    name: string | null;
    quantity: number;
  };
  sessions: SessionDTO[];
  pagination: {
    page: number;
    limit: number;
    total: number;
    totalPages: number;
  };
};

export type SessionComment = {
  id: string;
  deal_id: string;
  sesion_id: string;
  content: string;
  author: string | null;
  compartir_formador: boolean;
  created_at: string | null;
  updated_at: string | null;
};

export type CreateSessionCommentInput = {
  content: string;
  compartir_formador?: boolean;
};

export type UpdateSessionCommentInput = {
  content?: string;
  compartir_formador?: boolean;
};

export type SessionDocument = {
  id: string;
  deal_id: string;
  sesion_id: string;
  file_type: string | null;
  compartir_formador: boolean;
  added_at: string | null;
  updated_at: string | null;
  drive_file_name: string | null;
  drive_web_view_link: string | null;
};

export type SessionDocumentsPayload = {
  documents: SessionDocument[];
  driveUrl: string | null;
};

export type SessionStudent = {
  id: string;
  deal_id: string;
  sesion_id: string;
  nombre: string;
  apellido: string;
  dni: string;
  apto: boolean;
  certificado: boolean;
  drive_url: string | null;
  created_at: string | null;
  updated_at: string | null;
};

export type SessionPublicLink = {
  id: string;
  deal_id: string;
  sesion_id: string;
  token: string;
  public_path: string | null;
  public_url: string | null;
  created_at: string | null;
  updated_at: string | null;
  expires_at: string | null;
  revoked_at: string | null;
  last_access_at: string | null;
  last_access_ip: string | null;
  last_access_ua: string | null;
  active: boolean;
  ip_created: string | null;
  user_agent: string | null;
};

export type PublicSessionInfo = {
  deal_id: string | null;
  sesion_id: string | null;
  session_name: string | null;
  formation_name: string | null;
  title: string | null;
};

export type SessionCounts = {
  comentarios: number;
  documentos: number;
  alumnos: number;
  tokens: number;
};

export type TrainerOption = {
  trainer_id: string;
  name: string;
  apellido: string | null;
  activo: boolean;
};

export type RoomOption = {
  sala_id: string;
  name: string;
  sede: string | null;
};

export type MobileUnitOption = {
  unidad_id: string;
  name: string;
  matricula: string | null;
};

export type SessionAvailability = {
  trainers: string[];
  rooms: string[];
  units: string[];
};

type Json = any;

// Netlify Functions base (auto local/Netlify)
// - Si estás en localhost:5173 (Vite), apunta a http://localhost:8888/.netlify/functions
// - Si estás sirviendo vía Netlify Dev (8888) o en producción, usa ruta relativa
export const API_BASE =
  typeof window !== "undefined" && window.location
    ? (window.location.hostname === "localhost" || window.location.hostname === "127.0.0.1")
        ? (window.location.port === "8888"
            ? "/.netlify/functions"
            : "http://localhost:8888/.netlify/functions")
        : "/.netlify/functions"
    : "/.netlify/functions";

/* =========================
 * Utilidades de normalizado
 * ========================= */

export class ApiError extends Error {
  code: string;
  status?: number;
  constructor(code: string, message: string, status?: number) {
    super(message);
    this.name = "ApiError";
    this.code = code;
    this.status = status;
  }
}
export function isApiError(err: unknown): err is ApiError {
  return (
    err instanceof ApiError ||
    (typeof err === "object" && !!err && (err as any).name === "ApiError")
  );
}

function toNumber(value: unknown): number | null {
  if (value === null || value === undefined) return null;
  if (typeof value === "number") return Number.isNaN(value) ? null : value;
  const parsed = Number(value);
  return Number.isNaN(parsed) ? null : parsed;
}

function toNonNegativeInteger(value: unknown): number {
  if (value === null || value === undefined) return 0;
  const parsed = Number(value);
  if (!Number.isFinite(parsed) || parsed < 0) return 0;
  return Math.floor(parsed);
}

function toStringValue(value: unknown): string | null {
  if (value === null || value === undefined) return null;
  const str = String(value).trim();
  return str.length ? str : null;
}

function isHttpUrl(value: unknown): boolean {
  if (value === null || value === undefined) return false;
  try {
    const str = String(value);
    return /^https?:\/\//i.test(str);
  } catch {
    return false;
  }
}

function pickNonEmptyString(
  ...values: Array<string | null | undefined>
): string | null {
  for (const value of values) {
    if (typeof value === "string") {
      const trimmed = value.trim();
      if (trimmed.length) return trimmed;
    }
  }
  return null;
}

function toStringArray(value: unknown): string[] {
  if (!Array.isArray(value)) return [];
  const out: string[] = [];
  for (const entry of value) {
    if (entry === null || entry === undefined) continue;
    const text = String(entry).trim();
    if (!text.length) continue;
    if (!out.includes(text)) out.push(text);
  }
  return out;
}

function toSessionEstadoValue(value: unknown): SessionEstado {
  const text = toStringValue(value);
  if (!text) return 'BORRADOR';
  const normalized = text.toUpperCase();
  return SESSION_ESTADOS.includes(normalized as SessionEstado)
    ? (normalized as SessionEstado)
    : 'BORRADOR';
}

function buildPersonFullName(person?: {
  first_name?: string | null;
  last_name?: string | null;
} | null): string | null {
  if (!person) return null;
  const parts = [person.first_name, person.last_name]
    .map((v) => (typeof v === "string" ? v.trim() : ""))
    .filter((v) => v.length > 0);
  return parts.length ? parts.join(" ") : null;
}

/* ==================================
 * Normalizadores (summary / detail)
 * ================================== */

function normalizeProducts(
  raw: unknown
): { products?: DealProduct[]; productNames?: string[] } {
  if (!raw) return {};

  const entries = Array.isArray(raw) ? raw : [];
  if (!entries.length) return {};

  const products: DealProduct[] = [];
  const names: string[] = [];

  for (const entry of entries) {
    if (entry && typeof entry === "object") {
      const item = entry as Record<string, any>;

      const product: DealProduct = {
        id: item.id ?? null,
        deal_id: item.deal_id ?? null,
        name: toStringValue(item.name) ?? null,
        code: toStringValue(item.code) ?? null,
        quantity: toNumber(item.quantity),
        price: toNumber(item.price),
        type: item.type ?? null,
        hours: typeof item.hours === "number" ? item.hours : toNumber(item.hours) ?? null,
        comments: toStringValue(item.product_comments ?? item.comments),
        typeLabel: toStringValue(item.typeLabel),
        categoryLabel: toStringValue(item.categoryLabel),
        template: toStringValue(item.template) ?? null,
      };

      products.push(product);

      const label = toStringValue(product.name ?? product.code);
      if (label) names.push(label);
    } else {
      const label = toStringValue(entry);
      if (label) names.push(label);
    }
  }

  const result: { products?: DealProduct[]; productNames?: string[] } = {};
  if (products.length) result.products = products;
  if (names.length) result.productNames = names;
  return result;
}

function normalizeTipoServicioValue(value: unknown): string | string[] | null {
  if (Array.isArray(value)) {
    const entries = value
      .map((entry) => toStringValue(entry))
      .filter((entry): entry is string => entry !== null);
    return entries.length ? entries : null;
  }

  const text = toStringValue(value);
  return text ?? null;
}

function normalizeDealSummary(row: Json): DealSummary {
  const rawDealId = row?.deal_id ?? row?.dealId ?? row?.id;
  const resolvedDealId =
    toStringValue(rawDealId) ?? (rawDealId != null ? String(rawDealId) : "");

  const title =
    toStringValue(row?.title ?? row?.deal_title) ??
    (resolvedDealId ? `Presupuesto #${resolvedDealId}` : "Presupuesto");

  const organization =
    row?.organization || row?.organizations
      ? {
          name:
            toStringValue(
              row?.organization?.name ?? row?.organizations?.name
            ) ?? null,
          org_id:
            toStringValue(
              row?.organization?.org_id ?? row?.organizations?.org_id
            ) ?? null,
        }
      : undefined;

  const person = row?.person
    ? {
        person_id: row.person.person_id ?? null,
        first_name: row.person.first_name ?? null,
        last_name: row.person.last_name ?? null,
        email: row.person.email ?? null,
        phone: row.person.phone ?? null,
      }
    : undefined;

  const productsInfo = normalizeProducts(row?.products ?? row?.deal_products);

  const pipelineId = toStringValue(row?.pipeline_id) ?? null;
  const pipelineLabel = toStringValue(row?.pipeline_label) ?? pipelineId ?? null;

  const summary: DealSummary = {
    deal_id: resolvedDealId,
    dealId: resolvedDealId, // compat
    title,

<<<<<<< HEAD
    pipeline_id: toStringValue(row?.pipeline_id ?? row?.deal_pipeline_id) ?? null,
    pipeline_label: toStringValue(row?.pipeline_label) ?? null,
=======
    pipeline_id: pipelineId,
    pipeline_label: pipelineLabel,
>>>>>>> 1f8207d4
    training_address: toStringValue(row?.training_address) ?? null,

    sede_label: toStringValue(row?.sede_label) ?? null,
    service_label: toStringValue(row?.service_label) ?? null,
    caes_label: toStringValue(row?.caes_label) ?? null,
    fundae_label: toStringValue(row?.fundae_label) ?? null,
    hotel_label: toStringValue(row?.hotel_label) ?? null,
    tipo_servicio: normalizeTipoServicioValue(row?.tipo_servicio),
    mail_invoice: toStringValue(row?.mail_invoice) ?? null,

    hours: toNumber(row?.hours) ?? null,

    organization: organization ?? null,
    person: person ?? null,
  };

  if (productsInfo.products) summary.products = productsInfo.products;
  if (productsInfo.productNames)
    summary.productNames = productsInfo.productNames;

  return summary;
}

function normalizeDealDetail(raw: Json): DealDetail {
  if (!raw || typeof raw !== "object") {
    throw new ApiError("INVALID_DEAL_DETAIL", "Detalle del presupuesto no disponible");
  }

  const detailId = toStringValue(raw.deal_id ?? raw.id ?? raw.dealId);
  if (!detailId) {
    throw new ApiError("INVALID_DEAL_DETAIL", "Detalle del presupuesto no disponible");
  }

  const detail: DealDetail = {
    deal_id: detailId,
    title: toStringValue(raw.title ?? raw.deal_title) ?? null,

<<<<<<< HEAD
    pipeline_id: toStringValue(raw.pipeline_id ?? raw.deal_pipeline_id) ?? null,
    pipeline_label: toStringValue(raw.pipeline_label) ?? null,
=======
    pipeline_label: toStringValue(raw.pipeline_label) ?? toStringValue(raw.pipeline_id) ?? null,
>>>>>>> 1f8207d4
    training_address:
      toStringValue(raw.training_address) ?? null,

    sede_label: toStringValue(raw.sede_label) ?? null,
    service_label: toStringValue(raw.service_label) ?? null,
    caes_label: toStringValue(raw.caes_label) ?? null,
    fundae_label: toStringValue(raw.fundae_label) ?? null,
    hotel_label: toStringValue(raw.hotel_label) ?? null,
    transporte:
      toStringValue(raw.transporte) === null
        ? null
        : (toStringValue(raw.transporte) as "Si" | "Sí" | "No"),
    po: toStringValue(raw.po) ?? null,
    tipo_servicio: normalizeTipoServicioValue(raw.tipo_servicio),
    mail_invoice: toStringValue(raw.mail_invoice) ?? null,

    hours: toNumber(raw.hours) ?? null,

    organization: null,
    person: null,

    products: [],
    notes: [],
    documents: [],
  };

  // Organización
  const rawOrg = raw.organization ?? raw.organizations ?? null;
  if (rawOrg && (rawOrg.name || rawOrg.org_id)) {
    detail.organization = {
      name: toStringValue(rawOrg.name) ?? null,
      org_id: toStringValue(rawOrg.org_id) ?? null,
    };
  }

  // Persona
  const rawPerson = raw.person ?? null;
  if (rawPerson && (rawPerson.first_name || rawPerson.last_name)) {
    detail.person = {
      person_id: rawPerson.person_id ?? null,
      first_name: toStringValue(rawPerson.first_name) ?? null,
      last_name: toStringValue(rawPerson.last_name) ?? null,
      email: toStringValue(rawPerson.email) ?? null,
      phone: toStringValue(rawPerson.phone) ?? null,
    };
  }

  // Productos
  const productsInfo = normalizeProducts(raw.products ?? raw.deal_products);
  detail.products = productsInfo.products ?? [];

  // Notas
  if (Array.isArray(raw.notes ?? raw.deal_notes)) {
    const arr = (raw.notes ?? raw.deal_notes) as any[];
    detail.notes = arr.map((note) => ({
      id: note.id ?? null,
      deal_id: note.deal_id ?? null,
      content: toStringValue(note.content) ?? null,
      author: toStringValue(note.author) ?? null,
      created_at: toStringValue(note.created_at) ?? null,
    }));
  }

  // Documentos
  if (Array.isArray(raw.documents)) {
    detail.documents = (raw.documents as any[]).map((doc) => normalizeDealDocument(doc));
  }

  return detail;
}

function normalizeDealNote(raw: Json): DealNote {
  const id = toStringValue(raw?.id ?? raw?.note_id ?? null);
  const deal_id = toStringValue(raw?.deal_id ?? null);
  const contentValue = toStringValue(raw?.content ?? null);
  const author = toStringValue(raw?.author ?? null);
  const created_at = toStringValue(raw?.created_at ?? null);

  return {
    id: id ?? (raw?.id != null ? String(raw.id) : null),
    deal_id,
    content: normalizeNoteContent(contentValue ?? (raw?.content != null ? String(raw.content) : null)),
    author,
    created_at,
  };
}

const NOTE_ENTITY_MAP: Record<string, string> = {
  "&nbsp;": " ",
  "&amp;": "&",
  "&quot;": '"',
  "&#39;": "'",
  "&lt;": "<",
  "&gt;": ">",
};

const NOTE_ENTITY_REGEX = /&(?:nbsp|amp|quot|#39|lt|gt);/gi;

function decodeNoteEntities(value: string): string {
  return value.replace(NOTE_ENTITY_REGEX, (match) => NOTE_ENTITY_MAP[match.toLowerCase()] ?? match);
}

function normalizeNoteContent(value: string | null): string {
  if (!value) return "";

  const withLineBreaks = value
    .replace(/<\s*br\s*\/?>(\s*)/gi, "\n")
    .replace(/<\s*\/?div[^>]*>/gi, "\n")
    .replace(/<\s*\/?p[^>]*>/gi, "\n");

  const withoutTags = withLineBreaks.replace(/<[^>]+>/g, "");
  const decoded = decodeNoteEntities(withoutTags).replace(/\u00a0/g, " ");

  const lines = decoded.split(/\r?\n/).map((line) => line.trim());
  const compacted = lines.reduce<string[]>((acc, line) => {
    if (!line) {
      if (!acc.length || acc[acc.length - 1] === "") return acc;
      acc.push("");
      return acc;
    }
    acc.push(line);
    return acc;
  }, []);

  return compacted.join("\n").trim();
}

function normalizeDealDocument(raw: any): DealDocument {
  const id = toStringValue(raw?.id) ?? (raw?.id != null ? String(raw.id) : "");
  const driveFileName = toStringValue(raw?.drive_file_name);
  const name =
    pickNonEmptyString(
      driveFileName,
      toStringValue(raw?.name),
      toStringValue(raw?.file_name)
    ) ?? (raw?.name != null ? String(raw.name) : "Documento");
  const mime = toStringValue(raw?.mime_type ?? raw?.file_type);
  const size = raw?.size ?? raw?.file_size;
  const normalizedSize = typeof size === "number" ? size : toNumber(size);
  const driveWebViewLink = toStringValue(raw?.drive_web_view_link);
  const apiUrl = toStringValue(raw?.url);
  const fileUrl = toStringValue(isHttpUrl(raw?.file_url) ? raw?.file_url : null);
  const resolvedUrl = driveWebViewLink ?? apiUrl ?? fileUrl ?? null;
  const sourceValue = toStringValue(raw?.source);
  const hasManualSignature =
    (!toStringValue(raw?.file_url) || !String(raw?.file_url).trim().length) && !!driveWebViewLink;
  const source =
    sourceValue === "S3" || sourceValue === "PIPEDRIVE" || sourceValue === "MANUAL"
      ? (sourceValue as "S3" | "PIPEDRIVE" | "MANUAL")
      : hasManualSignature
      ? "MANUAL"
      : isHttpUrl(resolvedUrl)
      ? "PIPEDRIVE"
      : "S3";

  return {
    id: id || (raw?.id != null ? String(raw.id) : ""),
    source,
    name: name && name.length ? name : "Documento",
    mime_type: mime,
    size: normalizedSize ?? null,
    url: resolvedUrl,
    drive_file_name: driveFileName ?? null,
    drive_web_view_link: driveWebViewLink ?? null,
    created_at: toStringValue(raw?.created_at ?? raw?.added_at),
  };
}

function normalizeSession(row: any): SessionDTO {
  const id = toStringValue(row?.id) ?? (row?.id != null ? String(row.id) : "");
  const deal_id = toStringValue(row?.deal_id) ?? "";
  const deal_product_id = toStringValue(row?.deal_product_id) ?? "";
  const nombre_cache = toStringValue(row?.nombre_cache) ?? "Sesión";
  const fecha_inicio_utc = toStringValue(row?.fecha_inicio_utc);
  const fecha_fin_utc = toStringValue(row?.fecha_fin_utc);
  const sala_id = toStringValue(row?.sala_id);
  const direccion = toStringValue(row?.direccion) ?? "";
  const estado = toSessionEstadoValue(row?.estado);
  const drive_url = toStringValue(row?.drive_url);

  const trainer_ids = toStringArray(row?.trainer_ids);
  const unidad_movil_ids = toStringArray(row?.unidad_movil_ids);

  return {
    id,
    deal_id,
    deal_product_id,
    nombre_cache,
    fecha_inicio_utc: fecha_inicio_utc ?? null,
    fecha_fin_utc: fecha_fin_utc ?? null,
    sala_id: sala_id ?? null,
    direccion,
    estado,
    drive_url: drive_url ?? null,
    trainer_ids,
    unidad_movil_ids,
  };
}

function normalizeSessionGroup(raw: any): SessionGroupDTO {
  const product = raw?.product ?? {};
  const productId = toStringValue(product?.id) ?? (product?.id != null ? String(product.id) : "");
  const quantity = toNumber(product?.quantity);

  return {
    product: {
      id: productId,
      code: toStringValue(product?.code),
      name: toStringValue(product?.name),
      quantity: quantity != null ? quantity : 0,
    },
    sessions: Array.isArray(raw?.sessions) ? raw.sessions.map((row: any) => normalizeSession(row)) : [],
    pagination: {
      page: toNumber(raw?.pagination?.page) ?? 1,
      limit: toNumber(raw?.pagination?.limit) ?? 10,
      total: toNumber(raw?.pagination?.total) ?? 0,
      totalPages: toNumber(raw?.pagination?.totalPages) ?? 1,
    },
  };
}

function normalizeSessionComment(raw: any): SessionComment {
  const id = toStringValue(raw?.id) ?? (raw?.id != null ? String(raw.id) : '');
  const dealId = toStringValue(raw?.deal_id) ?? '';
  const sessionId = toStringValue(raw?.sesion_id) ?? '';
  const content = toStringValue(raw?.content) ?? '';
  const author = toStringValue(raw?.author);
  const shareWithTrainer = Boolean(raw?.compartir_formador);
  const createdAt = toStringValue(raw?.created_at);
  const updatedAt = toStringValue(raw?.updated_at);

  return {
    id,
    deal_id: dealId,
    sesion_id: sessionId,
    content,
    author: author ?? null,
    compartir_formador: shareWithTrainer,
    created_at: createdAt ?? null,
    updated_at: updatedAt ?? null,
  };
}

function normalizeSessionDocument(raw: any): SessionDocument {
  const id = toStringValue(raw?.id) ?? (raw?.id != null ? String(raw.id) : '');
  const dealId = toStringValue(raw?.deal_id) ?? '';
  const sessionId = toStringValue(raw?.sesion_id) ?? '';
  const fileType = toStringValue(raw?.file_type);
  const driveFileName = toStringValue(raw?.drive_file_name);
  const driveLink = toStringValue(raw?.drive_web_view_link);
  const createdAt = toStringValue(raw?.added_at ?? raw?.created_at);
  const updatedAt = toStringValue(raw?.updated_at);

  return {
    id,
    deal_id: dealId,
    sesion_id: sessionId,
    file_type: fileType,
    compartir_formador: Boolean(raw?.compartir_formador),
    added_at: createdAt ?? null,
    updated_at: updatedAt ?? null,
    drive_file_name: driveFileName ?? null,
    drive_web_view_link: driveLink ?? null,
  };
}

function normalizeSessionStudent(raw: any): SessionStudent {
  const id = toStringValue(raw?.id) ?? (raw?.id != null ? String(raw.id) : '');
  const dealId = toStringValue(raw?.deal_id) ?? '';
  const sessionId = toStringValue(raw?.sesion_id) ?? '';
  const nombre = toStringValue(raw?.nombre) ?? '';
  const apellido = toStringValue(raw?.apellido) ?? '';
  const dni = toStringValue(raw?.dni) ?? '';
  const apto = Boolean(raw?.apto);
  const certificado = Boolean(raw?.certificado);
  const driveUrl = toStringValue(raw?.drive_url);
  const createdAt = toStringValue(raw?.created_at);
  const updatedAt = toStringValue(raw?.updated_at);

  return {
    id,
    deal_id: dealId,
    sesion_id: sessionId,
    nombre,
    apellido,
    dni,
    apto,
    certificado,
    drive_url: driveUrl ?? null,
    created_at: createdAt ?? null,
    updated_at: updatedAt ?? null,
  };
}

function normalizeSessionPublicLink(raw: any): SessionPublicLink {
  const id = toStringValue(raw?.id) ?? (raw?.id != null ? String(raw.id) : '');
  const dealId = toStringValue(raw?.deal_id) ?? '';
  const sessionId = toStringValue(raw?.sesion_id) ?? '';
  const token = toStringValue(raw?.token) ?? '';
  const publicPath = toStringValue(raw?.public_path) ?? null;
  const publicUrl = toStringValue(raw?.public_url) ?? null;
  const createdAt = toStringValue(raw?.created_at) ?? null;
  const updatedAt = toStringValue(raw?.updated_at) ?? null;
  const expiresAt = toStringValue(raw?.expires_at) ?? null;
  const revokedAt = toStringValue(raw?.revoked_at) ?? null;
  const lastAccessAt = toStringValue(raw?.last_access_at) ?? null;
  const lastAccessIp = toStringValue(raw?.last_access_ip) ?? null;
  const lastAccessUa = toStringValue(raw?.last_access_ua) ?? null;
  const ipCreated = toStringValue(raw?.ip_created) ?? null;
  const userAgent = toStringValue(raw?.user_agent) ?? null;
  const active = Boolean(raw?.active);

  return {
    id,
    deal_id: dealId,
    sesion_id: sessionId,
    token,
    public_path: publicPath,
    public_url: publicUrl,
    created_at: createdAt,
    updated_at: updatedAt,
    expires_at: expiresAt,
    revoked_at: revokedAt,
    last_access_at: lastAccessAt,
    last_access_ip: lastAccessIp,
    last_access_ua: lastAccessUa,
    active,
    ip_created: ipCreated,
    user_agent: userAgent,
  };
}

function normalizePublicSessionInfo(raw: any): PublicSessionInfo {
  return {
    deal_id: toStringValue(raw?.deal_id) ?? null,
    sesion_id: toStringValue(raw?.sesion_id) ?? null,
    session_name: toStringValue(raw?.session_name) ?? null,
    formation_name: toStringValue(raw?.formation_name) ?? null,
    title: toStringValue(raw?.title) ?? null,
  };
}

function normalizeTrainerOption(raw: any): TrainerOption | null {
  const trainer_id = toStringValue(raw?.trainer_id) ?? (raw?.trainer_id != null ? String(raw.trainer_id) : "");
  if (!trainer_id) return null;
  const name = toStringValue(raw?.name) ?? null;
  if (!name) return null;
  const apellido = toStringValue(raw?.apellido);
  const activoValue = raw?.activo;
  const activo = activoValue === undefined ? true : Boolean(activoValue);
  return { trainer_id, name, apellido: apellido ?? null, activo };
}

function normalizeRoomOption(raw: any): RoomOption | null {
  const sala_id = toStringValue(raw?.sala_id) ?? (raw?.sala_id != null ? String(raw.sala_id) : "");
  if (!sala_id) return null;
  const name = toStringValue(raw?.name) ?? null;
  if (!name) return null;
  return { sala_id, name, sede: toStringValue(raw?.sede) ?? null };
}

function normalizeMobileUnitOption(raw: any): MobileUnitOption | null {
  const unidad_id = toStringValue(raw?.unidad_id) ?? (raw?.unidad_id != null ? String(raw.unidad_id) : "");
  if (!unidad_id) return null;
  const name = toStringValue(raw?.name) ?? null;
  if (!name) return null;
  return { unidad_id, name, matricula: toStringValue(raw?.matricula) ?? null };
}

function sanitizeStringArray(values: string[] | undefined): string[] | undefined {
  if (!values) return undefined;
  const normalized = values
    .map((value) => String(value ?? "").trim())
    .filter((value) => value.length);
  return Array.from(new Set(normalized));
}

function normalizeDriveUrlInput(value: unknown): string | null {
  if (value === null || value === undefined) {
    return null;
  }
  const text = String(value ?? "").trim();
  return text.length ? text : null;
}

/* =====================
 * Request helper (fetch)
 * ===================== */

async function request(path: string, init?: RequestInit) {
  let res: Response;
  try {
    res = await fetch(
      `${API_BASE}${path.startsWith("/") ? path : `/${path}`}`,
      {
        ...init,
        headers: { "Content-Type": "application/json", ...(init?.headers || {}) },
      }
    );
  } catch (e: any) {
    throw new ApiError("NETWORK_ERROR", e?.message || "Fallo de red");
  }

  let data: any = {};
  try {
    data = await res.json();
  } catch {
    /* puede no haber body */
  }

  if (!res.ok || data?.ok === false) {
    const code = data?.error_code || data?.code || `HTTP_${res.status}`;
    const msg = data?.message || "Error inesperado";
    throw new ApiError(code, msg, res.status);
  }
  return data;
}

async function blobToBase64(blob: Blob): Promise<string> {
  const buffer = await blob.arrayBuffer();
  const bytes = new Uint8Array(buffer);
  const chunkSize = 0x8000;
  let binary = "";

  for (let index = 0; index < bytes.length; index += chunkSize) {
    const chunk = bytes.subarray(index, index + chunkSize);
    binary += String.fromCharCode(...chunk);
  }

  if (typeof btoa === "function") {
    return btoa(binary);
  }

  if (typeof Buffer !== "undefined") {
    return Buffer.from(binary, "binary").toString("base64");
  }

  throw new Error("No se puede convertir el archivo a base64 en este entorno.");
}

/* ===============================
 * Listado / Detalle / Import deal
 * =============================== */

export async function fetchDealsWithoutSessions(): Promise<DealSummary[]> {
  const data = await request("/deals?noSessions=true");
  const rows: Json[] = Array.isArray(data?.deals) ? data.deals : [];
  return rows.map((row) => normalizeDealSummary(row));
}

export async function fetchDealDetail(dealId: number | string): Promise<DealDetail> {
  const data = await request(`/deals?dealId=${encodeURIComponent(String(dealId))}`);
  return normalizeDealDetail(data?.deal);
}

/** Resultado del import: warnings + detalle del deal ya persistido */
export type ImportDealResult = { warnings: string[]; deal: DealDetail };

export async function importDeal(dealId: string): Promise<ImportDealResult> {
  const data = await request("/deals/import", {
    method: "POST",
    body: JSON.stringify({ dealId }),
  });

  // El backend devuelve { ok, warnings, deal }
  const warnings: string[] = Array.isArray(data?.warnings) ? data.warnings : [];
  const deal: DealDetail = normalizeDealDetail(data?.deal ?? {});
  return { warnings, deal };
}

export async function deleteDeal(dealId: string): Promise<void> {
  const normalizedId = String(dealId ?? "").trim();
  if (!normalizedId) {
    throw new ApiError("VALIDATION_ERROR", "Falta dealId para eliminar el presupuesto");
  }

  await request(`/deals/${encodeURIComponent(normalizedId)}`, {
    method: "DELETE",
  });
}

/* =========================
 * PATCH (campos editables)
 * ========================= */

export type DealEditablePatch = {
  sede_label?: string | null;
  service_label?: string | null;
  hours?: number | null;
  training_address?: string | null; // dirección de formación
  caes_label?: string | null;
  fundae_label?: string | null;
  hotel_label?: string | null;
};

export type DealProductEditablePatch = {
  id: string;
  hours?: number | null;
  comments?: string | null;
};

export async function patchDealEditable(
  dealId: string,
  dealPatch: Partial<DealEditablePatch>,
  user?: { id: string; name?: string },
  options?: { products?: DealProductEditablePatch[] }
): Promise<void> {
  const headers: Record<string, string> = {};
  if (user?.id) headers["X-User-Id"] = user.id;
  if (user?.name) headers["X-User-Name"] = user.name;

  const sanitizedDealPatch = dealPatch
    ? (Object.fromEntries(
        Object.entries(dealPatch).filter(([, value]) => value !== undefined)
      ) as Partial<DealEditablePatch>)
    : null;
  const hasDealPatch = !!sanitizedDealPatch && Object.keys(sanitizedDealPatch).length > 0;

  const sanitizedProductPatch: DealProductEditablePatch[] = Array.isArray(options?.products)
    ? options!.products
        .map((product) => {
          if (!product || typeof product !== "object") return null;
          const id = "id" in product ? String(product.id).trim() : "";
          if (!id) return null;

          const entry: DealProductEditablePatch = { id };
          if (Object.prototype.hasOwnProperty.call(product, "hours")) {
            entry.hours = product.hours ?? null;
          }
          if (Object.prototype.hasOwnProperty.call(product, "comments")) {
            entry.comments = product.comments ?? null;
          }

          return Object.keys(entry).length > 1 ? entry : null;
        })
        .filter((entry): entry is DealProductEditablePatch => entry !== null)
    : [];

  if (!hasDealPatch && !sanitizedProductPatch.length) return;

  const body: Record<string, unknown> = {};
  if (hasDealPatch && sanitizedDealPatch) body.deal = sanitizedDealPatch;
  if (sanitizedProductPatch.length) body.products = sanitizedProductPatch;

  await request(`/deals/${encodeURIComponent(String(dealId))}`, {
    method: "PATCH",
    headers,
    body: JSON.stringify(body),
  });
}

/* ==============
 * Notas del deal
 * ============== */

export async function createDealNote(
  dealId: string,
  content: string,
  user?: { id: string; name?: string }
): Promise<DealNote> {
  const headers: Record<string, string> = {};
  if (user?.id) headers["X-User-Id"] = user.id;
  if (user?.name) headers["X-User-Name"] = user.name;

  const data = await request(`/deal_notes/${encodeURIComponent(String(dealId))}`, {
    method: "POST",
    headers,
    body: JSON.stringify({ content }),
  });

  return normalizeDealNote(data?.note ?? {});
}

export async function updateDealNote(
  dealId: string,
  noteId: string,
  content: string,
  user?: { id: string; name?: string }
): Promise<DealNote> {
  const headers: Record<string, string> = {};
  if (user?.id) headers["X-User-Id"] = user.id;
  if (user?.name) headers["X-User-Name"] = user.name;

  const data = await request(
    `/deal_notes/${encodeURIComponent(String(dealId))}/${encodeURIComponent(String(noteId))}`,
    {
      method: "PATCH",
      headers,
      body: JSON.stringify({ content }),
    }
  );

  return normalizeDealNote(data?.note ?? {});
}

export async function deleteDealNote(
  dealId: string,
  noteId: string,
  user?: { id: string; name?: string }
): Promise<void> {
  const headers: Record<string, string> = {};
  if (user?.id) headers["X-User-Id"] = user.id;
  if (user?.name) headers["X-User-Name"] = user.name;

  await request(
    `/deal_notes/${encodeURIComponent(String(dealId))}/${encodeURIComponent(String(noteId))}`,
    {
      method: "DELETE",
      headers,
    }
  );
}

/* ======================
 * Documentos (S3/PDrive)
 * ====================== */

export async function listDocuments(dealId: string): Promise<DealDocument[]> {
  const data = await request(`/deal_documents/${encodeURIComponent(String(dealId))}`);
  const docs: any[] = Array.isArray(data?.documents) ? data.documents : [];
  return docs.map((doc) => normalizeDealDocument(doc));
}

export async function getDocPreviewUrl(
  dealId: string,
  docId: string
): Promise<{ url: string; name?: string | null; mime_type?: string | null }> {
  const data = await request(
    `/deal_documents/${encodeURIComponent(String(dealId))}/${encodeURIComponent(docId)}/url`
  );
  return {
    url: String(data?.url ?? ""),
    name: toStringValue(data?.name),
    mime_type: toStringValue(data?.mime_type),
  };
}

async function fileToBase64(file: File): Promise<string> {
  const arrayBuffer = await file.arrayBuffer();
  let binary = "";
  const bytes = new Uint8Array(arrayBuffer);
  const chunkSize = 0x8000;
  for (let i = 0; i < bytes.length; i += chunkSize) {
    const chunk = bytes.subarray(i, i + chunkSize);
    binary += String.fromCharCode(...chunk);
  }
  return typeof window !== "undefined" ? window.btoa(binary) : Buffer.from(binary, "binary").toString("base64");
}

const MANUAL_INLINE_UPLOAD_MAX_BYTES = Math.floor(4.5 * 1024 * 1024); // ~4.5 MB → < 6 MB cuando es base64
const MANUAL_INLINE_UPLOAD_MAX_LABEL = '4.5 MB';
export const MANUAL_DOCUMENT_SIZE_LIMIT_BYTES = MANUAL_INLINE_UPLOAD_MAX_BYTES;
export const MANUAL_DOCUMENT_SIZE_LIMIT_LABEL = MANUAL_INLINE_UPLOAD_MAX_LABEL;
export const MANUAL_DOCUMENT_SIZE_LIMIT_MESSAGE = `Archivo demasiado pesado, máximo ${MANUAL_DOCUMENT_SIZE_LIMIT_LABEL}`;

async function prepareDealDocumentUpload(
  dealId: string,
  file: File,
  headers: Record<string, string>,
): Promise<{ uploadUrl: string; storageKey: string }> {
  const payload = await request(`/deal_documents/${encodeURIComponent(dealId)}/upload-url`, {
    method: "POST",
    headers,
    body: JSON.stringify({
      fileName: file.name,
      mimeType: file.type,
      fileSize: file.size,
    }),
  });

  const uploadUrl = toStringValue(payload?.uploadUrl);
  const storageKey = toStringValue(payload?.storageKey);
  if (!uploadUrl || !storageKey) {
    throw new ApiError("UPLOAD_PREPARE_ERROR", "No se pudo preparar la subida del documento");
  }

  return { uploadUrl, storageKey };
}

async function uploadFileToUrl(uploadUrl: string, file: File): Promise<void> {
  let response: Response;
  try {
    response = await fetch(uploadUrl, {
      method: "PUT",
      body: file,
      headers: { "Content-Type": file.type || "application/octet-stream" },
    });
  } catch (error: any) {
    throw new ApiError("NETWORK_ERROR", error?.message || "Fallo de red al subir el documento");
  }

  if (!response.ok) {
    throw new ApiError(
      "UPLOAD_ERROR",
      "No se pudo subir el documento al almacenamiento",
      response.status,
    );
  }
}

export async function uploadManualDocument(
  dealId: string,
  file: File,
  user?: { id: string; name?: string }
): Promise<void> {
  const normalizedId = String(dealId ?? "").trim();
  if (!normalizedId) {
    throw new ApiError("VALIDATION_ERROR", "Falta dealId para subir el documento");
  }

  const headers: Record<string, string> = {};
  if (user?.id) headers["X-User-Id"] = user.id;
  if (user?.name) headers["X-User-Name"] = user.name;

  if (file.size > MANUAL_INLINE_UPLOAD_MAX_BYTES) {
    try {
      const { uploadUrl, storageKey } = await prepareDealDocumentUpload(normalizedId, file, headers);
      await uploadFileToUrl(uploadUrl, file);

      await request(`/deal_documents/${encodeURIComponent(normalizedId)}/manual`, {
        method: "POST",
        headers,
        body: JSON.stringify({
          fileName: file.name,
          mimeType: file.type,
          fileSize: file.size,
          storageKey,
        }),
      });
      return;
    } catch (error) {
      if (error instanceof ApiError && error.code === "VALIDATION_ERROR") {
        throw error;
      }
      // Fallback to inline upload below if S3 is not configured or request fails.
    }
  }

  const base64 = await fileToBase64(file);
  await request(`/deal_documents/${encodeURIComponent(normalizedId)}/manual`, {
    method: "POST",
    headers,
    body: JSON.stringify({
      fileName: file.name,
      mimeType: file.type,
      fileSize: file.size,
      contentBase64: base64,
    }),
  });
}

export async function deleteDocument(dealId: string, docId: string): Promise<void> {
  await request(
    `/deal_documents/${encodeURIComponent(String(dealId))}/${encodeURIComponent(docId)}`,
    { method: "DELETE" }
  );
}

/* ==================
 * Sesiones
 * ================== */

export async function generateSessionsFromDeal(dealId: string): Promise<number> {
  const normalizedId = String(dealId ?? "").trim();
  if (!normalizedId) {
    throw new ApiError("VALIDATION_ERROR", "dealId es obligatorio");
  }
  const data = await request(`/sessions/generate-from-deal`, {
    method: "POST",
    body: JSON.stringify({ dealId: normalizedId }),
  });
  const count = toNumber(data?.count);
  return count ?? 0;
}

export async function fetchDealSessions(
  dealId: string,
  options?: { productId?: string; page?: number; limit?: number }
): Promise<SessionGroupDTO[]> {
  const normalizedId = String(dealId ?? "").trim();
  if (!normalizedId) {
    throw new ApiError("VALIDATION_ERROR", "dealId es obligatorio");
  }

  const params = new URLSearchParams({ dealId: normalizedId });
  if (options?.productId) params.set("productId", String(options.productId));
  if (options?.page) params.set("page", String(options.page));
  if (options?.limit) params.set("limit", String(options.limit));

  const data = await request(`/sessions?${params.toString()}`);
  const groups = Array.isArray(data?.groups) ? data.groups : [];
  return groups.map((group: any) => normalizeSessionGroup(group));
}

export async function createSession(
  payload: {
    deal_id: string;
    deal_product_id: string;
    nombre_cache?: string;
    fecha_inicio_utc?: string | null;
    fecha_fin_utc?: string | null;
    sala_id?: string | null;
    direccion?: string | null;
    trainer_ids?: string[];
    unidad_movil_ids?: string[];
  }
): Promise<SessionDTO> {
  const body: Record<string, unknown> = {
    deal_id: String(payload.deal_id ?? "").trim(),
    deal_product_id: String(payload.deal_product_id ?? "").trim(),
  };

  if (!body.deal_id || !body.deal_product_id) {
    throw new ApiError("VALIDATION_ERROR", "deal_id y deal_product_id son obligatorios");
  }

  if (payload.nombre_cache !== undefined) body.nombre_cache = payload.nombre_cache;
  if (payload.fecha_inicio_utc !== undefined) body.fecha_inicio_utc = payload.fecha_inicio_utc;
  if (payload.fecha_fin_utc !== undefined) body.fecha_fin_utc = payload.fecha_fin_utc;
  if (payload.sala_id !== undefined) body.sala_id = payload.sala_id;
  if (payload.direccion !== undefined) body.direccion = payload.direccion;
  const trainerIds = sanitizeStringArray(payload.trainer_ids);
  if (trainerIds !== undefined) body.trainer_ids = trainerIds;

  const unidadIds = sanitizeStringArray(payload.unidad_movil_ids);
  if (unidadIds !== undefined) body.unidad_movil_ids = unidadIds;

  const data = await request(`/sessions`, {
    method: "POST",
    body: JSON.stringify(body),
  });

  return normalizeSession(data?.session ?? {});
}

export async function patchSession(
  sessionId: string,
  payload: Partial<{
    nombre_cache: string;
    fecha_inicio_utc: string | null;
    fecha_fin_utc: string | null;
    sala_id: string | null;
    direccion: string | null;
    trainer_ids: string[];
    unidad_movil_ids: string[];
    estado: SessionEstado;
  }>
): Promise<SessionDTO> {
  const normalizedId = String(sessionId ?? "").trim();
  if (!normalizedId) {
    throw new ApiError("VALIDATION_ERROR", "sessionId es obligatorio");
  }

  const body: Record<string, unknown> = {};
  if (Object.prototype.hasOwnProperty.call(payload, "nombre_cache")) {
    body.nombre_cache = payload.nombre_cache ?? "";
  }
  if (Object.prototype.hasOwnProperty.call(payload, "fecha_inicio_utc"))
    body.fecha_inicio_utc = payload.fecha_inicio_utc ?? null;
  if (Object.prototype.hasOwnProperty.call(payload, "fecha_fin_utc"))
    body.fecha_fin_utc = payload.fecha_fin_utc ?? null;
  if (Object.prototype.hasOwnProperty.call(payload, "sala_id")) body.sala_id = payload.sala_id ?? null;
  if (Object.prototype.hasOwnProperty.call(payload, "direccion")) body.direccion = payload.direccion ?? "";
  if (Object.prototype.hasOwnProperty.call(payload, "trainer_ids")) {
    body.trainer_ids = sanitizeStringArray(payload.trainer_ids) ?? [];
  }
  if (Object.prototype.hasOwnProperty.call(payload, "unidad_movil_ids")) {
    body.unidad_movil_ids = sanitizeStringArray(payload.unidad_movil_ids) ?? [];
  }
  if (Object.prototype.hasOwnProperty.call(payload, "estado")) {
    body.estado = payload.estado;
  }

  const data = await request(`/sessions/${encodeURIComponent(normalizedId)}`, {
    method: "PATCH",
    body: JSON.stringify(body),
  });

  return normalizeSession(data?.session ?? {});
}

export async function fetchSessionCounts(sessionId: string): Promise<SessionCounts> {
  const normalizedId = String(sessionId ?? "").trim();
  if (!normalizedId) {
    throw new ApiError("VALIDATION_ERROR", "sessionId es obligatorio");
  }

  const data = await request(`/sessions/${encodeURIComponent(normalizedId)}/counts`);

  return {
    comentarios: toNonNegativeInteger(data?.comentarios),
    documentos: toNonNegativeInteger(data?.documentos),
    alumnos: toNonNegativeInteger(data?.alumnos),
    tokens: toNonNegativeInteger(data?.tokens),
  };
}

export async function deleteSession(sessionId: string): Promise<void> {
  const normalizedId = String(sessionId ?? "").trim();
  if (!normalizedId) {
    throw new ApiError("VALIDATION_ERROR", "sessionId es obligatorio");
  }

  await request(`/sessions/${encodeURIComponent(normalizedId)}`, {
    method: "DELETE",
  });
}

/* ==================
 * Catálogos auxiliares
 * ================== */

export async function fetchActiveTrainers(): Promise<TrainerOption[]> {
  const data = await request(`/trainers`);
  const trainers = Array.isArray(data?.trainers) ? (data.trainers as unknown[]) : [];
  return trainers
    .map((trainer) => normalizeTrainerOption(trainer))
    .filter((trainer): trainer is TrainerOption => !!trainer && trainer.activo)
    .sort((a: TrainerOption, b: TrainerOption) => {
      const nameA = `${a.name} ${a.apellido ?? ''}`.trim().toLowerCase();
      const nameB = `${b.name} ${b.apellido ?? ''}`.trim().toLowerCase();
      return nameA.localeCompare(nameB, 'es');
    });
}

export async function fetchRoomsCatalog(): Promise<RoomOption[]> {
  const data = await request(`/rooms`);
  const rooms = Array.isArray(data?.rooms) ? (data.rooms as unknown[]) : [];
  return rooms
    .map((room) => normalizeRoomOption(room))
    .filter((room): room is RoomOption => !!room)
    .sort((a: RoomOption, b: RoomOption) => a.name.localeCompare(b.name, 'es'));
}

export async function fetchMobileUnitsCatalog(): Promise<MobileUnitOption[]> {
  const data = await request(`/mobile-units`);
  const units = Array.isArray(data?.mobileUnits) ? (data.mobileUnits as unknown[]) : [];
  return units
    .map((unit) => normalizeMobileUnitOption(unit))
    .filter((unit): unit is MobileUnitOption => !!unit)
    .sort((a: MobileUnitOption, b: MobileUnitOption) => a.name.localeCompare(b.name, 'es'));
}

export async function fetchSessionAvailability(params: {
  start: string;
  end?: string;
  excludeSessionId?: string;
}): Promise<SessionAvailability> {
  const searchParams = new URLSearchParams();
  searchParams.set('start', params.start);
  if (params.end) searchParams.set('end', params.end);
  if (params.excludeSessionId) searchParams.set('excludeSessionId', params.excludeSessionId);

  const data = await request(`/sessions/availability?${searchParams.toString()}`);
  const availability = data?.availability ?? {};

  return {
    trainers: toStringArray(availability.trainers),
    rooms: toStringArray(availability.rooms),
    units: toStringArray(availability.units),
  };
}

/* =========================
 * Comentarios de sesión
 * ========================= */

export async function fetchSessionComments(sessionId: string): Promise<SessionComment[]> {
  const normalizedId = String(sessionId ?? '').trim();
  if (!normalizedId) {
    throw new ApiError('VALIDATION_ERROR', 'sessionId es obligatorio');
  }

  const data = await request(`/session_comments/${encodeURIComponent(normalizedId)}`);
  const comments = Array.isArray(data?.comments) ? data.comments : [];
  return comments.map((comment: any) => normalizeSessionComment(comment));
}

export async function createSessionComment(
  sessionId: string,
  input: CreateSessionCommentInput,
  user?: { id: string; name?: string },
): Promise<SessionComment> {
  const normalizedId = String(sessionId ?? '').trim();
  if (!normalizedId) {
    throw new ApiError('VALIDATION_ERROR', 'sessionId es obligatorio');
  }

  const trimmedContent =
    typeof input?.content === 'string' ? input.content.trim() : '';
  if (!trimmedContent.length) {
    throw new ApiError('VALIDATION_ERROR', 'content requerido');
  }

  const headers: Record<string, string> = {};
  if (user?.id) headers['X-User-Id'] = user.id;
  if (user?.name) headers['X-User-Name'] = user.name;

  const payload: Record<string, unknown> = { content: trimmedContent };
  if (typeof input?.compartir_formador === 'boolean') {
    payload.compartir_formador = input.compartir_formador;
  }

  const data = await request(`/session_comments/${encodeURIComponent(normalizedId)}`, {
    method: 'POST',
    headers,
    body: JSON.stringify(payload),
  });

  return normalizeSessionComment(data?.comment ?? {});
}

export async function updateSessionComment(
  sessionId: string,
  commentId: string,
  input: UpdateSessionCommentInput,
  user?: { id: string; name?: string },
): Promise<SessionComment> {
  const normalizedSessionId = String(sessionId ?? '').trim();
  const normalizedCommentId = String(commentId ?? '').trim();
  if (!normalizedSessionId || !normalizedCommentId) {
    throw new ApiError('VALIDATION_ERROR', 'sessionId y commentId son obligatorios');
  }

  const trimmedContent =
    typeof input?.content === 'string' ? input.content.trim() : undefined;
  if (trimmedContent !== undefined && !trimmedContent.length) {
    throw new ApiError('VALIDATION_ERROR', 'content requerido');
  }

  const headers: Record<string, string> = {};
  if (user?.id) headers['X-User-Id'] = user.id;
  if (user?.name) headers['X-User-Name'] = user.name;

  const payload: Record<string, unknown> = {};
  if (trimmedContent !== undefined) {
    payload.content = trimmedContent;
  }
  if (typeof input?.compartir_formador === 'boolean') {
    payload.compartir_formador = input.compartir_formador;
  }

  if (!Object.keys(payload).length) {
    throw new ApiError('VALIDATION_ERROR', 'Nada que actualizar');
  }

  const data = await request(
    `/session_comments/${encodeURIComponent(normalizedSessionId)}/${encodeURIComponent(normalizedCommentId)}`,
    {
      method: 'PATCH',
      headers,
      body: JSON.stringify(payload),
    },
  );

  return normalizeSessionComment(data?.comment ?? {});
}

export async function deleteSessionComment(
  sessionId: string,
  commentId: string,
  user?: { id: string; name?: string },
): Promise<void> {
  const normalizedSessionId = String(sessionId ?? '').trim();
  const normalizedCommentId = String(commentId ?? '').trim();
  if (!normalizedSessionId || !normalizedCommentId) {
    throw new ApiError('VALIDATION_ERROR', 'sessionId y commentId son obligatorios');
  }

  const headers: Record<string, string> = {};
  if (user?.id) headers['X-User-Id'] = user.id;
  if (user?.name) headers['X-User-Name'] = user.name;

  await request(
    `/session_comments/${encodeURIComponent(normalizedSessionId)}/${encodeURIComponent(normalizedCommentId)}`,
    {
      method: 'DELETE',
      headers,
    },
  );
}

/* =========================
 * Documentos de sesión
 * ========================= */

export const SESSION_DOCUMENT_SIZE_LIMIT_BYTES = 4 * 1024 * 1024;
export const SESSION_DOCUMENT_SIZE_LIMIT_LABEL = '4 MB';
export const SESSION_DOCUMENT_SIZE_LIMIT_MESSAGE = `Archivo demasiado pesado, máximo ${SESSION_DOCUMENT_SIZE_LIMIT_LABEL}`;

export async function fetchSessionDocuments(
  dealId: string,
  sessionId: string,
): Promise<SessionDocumentsPayload> {
  const normalizedDealId = String(dealId ?? '').trim();
  const normalizedSessionId = String(sessionId ?? '').trim();
  if (!normalizedDealId || !normalizedSessionId) {
    throw new ApiError('VALIDATION_ERROR', 'dealId y sessionId son obligatorios');
  }

  const params = new URLSearchParams({ dealId: normalizedDealId, sessionId: normalizedSessionId });
  const data = await request(`/session_documents?${params.toString()}`);
  const docs: any[] = Array.isArray(data?.documents) ? data.documents : [];
  const driveUrl = toStringValue(data?.drive_url ?? data?.driveUrl) ?? null;
  return {
    documents: docs.map((doc) => normalizeSessionDocument(doc)),
    driveUrl,
  };
}

export async function uploadSessionDocuments(params: {
  dealId: string;
  sessionId: string;
  files: File[];
  shareWithTrainer: boolean;
}): Promise<SessionDocumentsPayload> {
  const normalizedDealId = String(params.dealId ?? '').trim();
  const normalizedSessionId = String(params.sessionId ?? '').trim();
  if (!normalizedDealId || !normalizedSessionId) {
    throw new ApiError('VALIDATION_ERROR', 'dealId y sessionId son obligatorios');
  }

  const files = Array.isArray(params.files) ? params.files : [];
  if (!files.length) {
    throw new ApiError('VALIDATION_ERROR', 'Selecciona al menos un archivo');
  }

  const oversizedFile = files.find((file) => file.size > SESSION_DOCUMENT_SIZE_LIMIT_BYTES);
  if (oversizedFile) {
    throw new ApiError('PAYLOAD_TOO_LARGE', SESSION_DOCUMENT_SIZE_LIMIT_MESSAGE, 413);
  }

  const totalSize = files.reduce((sum, file) => sum + Math.max(0, file.size || 0), 0);
  if (totalSize > SESSION_DOCUMENT_SIZE_LIMIT_BYTES) {
    throw new ApiError('PAYLOAD_TOO_LARGE', SESSION_DOCUMENT_SIZE_LIMIT_MESSAGE, 413);
  }

  const payloadFiles = await Promise.all(
    files.map(async (file) => ({
      fileName: file.name,
      mimeType: file.type,
      fileSize: file.size,
      contentBase64: await fileToBase64(file),
    })),
  );

  const data = await request(`/session_documents`, {
    method: 'POST',
    body: JSON.stringify({
      deal_id: normalizedDealId,
      sesion_id: normalizedSessionId,
      compartir_formador: params.shareWithTrainer,
      files: payloadFiles,
    }),
  });

  const docs: any[] = Array.isArray(data?.documents) ? data.documents : [];
  const driveUrl = toStringValue(data?.drive_url ?? data?.driveUrl) ?? null;
  return {
    documents: docs.map((doc) => normalizeSessionDocument(doc)),
    driveUrl,
  };
}

export async function updateSessionDocumentShare(
  dealId: string,
  sessionId: string,
  documentId: string,
  shareWithTrainer: boolean,
): Promise<SessionDocument> {
  const normalizedDealId = String(dealId ?? '').trim();
  const normalizedSessionId = String(sessionId ?? '').trim();
  const normalizedDocumentId = String(documentId ?? '').trim();

  if (!normalizedDealId || !normalizedSessionId || !normalizedDocumentId) {
    throw new ApiError('VALIDATION_ERROR', 'dealId, sessionId y documentId son obligatorios');
  }

  const data = await request(`/session_documents/${encodeURIComponent(normalizedDocumentId)}`, {
    method: 'PATCH',
    body: JSON.stringify({
      deal_id: normalizedDealId,
      sesion_id: normalizedSessionId,
      compartir_formador: shareWithTrainer,
    }),
  });

  return normalizeSessionDocument(data?.document ?? {});
}

export async function deleteSessionDocument(
  dealId: string,
  sessionId: string,
  documentId: string,
): Promise<void> {
  const normalizedDealId = String(dealId ?? '').trim();
  const normalizedSessionId = String(sessionId ?? '').trim();
  const normalizedDocumentId = String(documentId ?? '').trim();

  if (!normalizedDealId || !normalizedSessionId || !normalizedDocumentId) {
    throw new ApiError('VALIDATION_ERROR', 'dealId, sessionId y documentId son obligatorios');
  }

  await request(`/session_documents/${encodeURIComponent(normalizedDocumentId)}`, {
    method: 'DELETE',
    body: JSON.stringify({
      deal_id: normalizedDealId,
      sesion_id: normalizedSessionId,
    }),
  });
}

export type SessionCertificateUploadResult = {
  docId: string | null;
  fileName: string | null;
  publicUrl: string | null;
  student: { id: string | null; drive_url: string | null; certificado: boolean | null } | null;
};

export async function uploadSessionCertificate(params: {
  dealId: string;
  sessionId: string;
  studentId: string;
  fileName: string;
  file: Blob;
  mimeType?: string;
}): Promise<SessionCertificateUploadResult> {
  const normalizedDealId = String(params.dealId ?? '').trim();
  const normalizedSessionId = String(params.sessionId ?? '').trim();
  const normalizedStudentId = String(params.studentId ?? '').trim();
  const fileName = String(params.fileName ?? '').trim();

  if (!normalizedDealId || !normalizedSessionId || !normalizedStudentId) {
    throw new ApiError('VALIDATION_ERROR', 'dealId, sessionId y studentId son obligatorios');
  }

  if (!fileName.length) {
    throw new ApiError('VALIDATION_ERROR', 'fileName es obligatorio');
  }

  const file = params.file;
  const isBlobAvailable = typeof Blob !== 'undefined' && file instanceof Blob;
  if (!isBlobAvailable) {
    throw new ApiError('VALIDATION_ERROR', 'El archivo del certificado es obligatorio');
  }
  if (file.size <= 0) {
    throw new ApiError('VALIDATION_ERROR', 'El certificado generado está vacío');
  }

  const contentBase64 = await blobToBase64(file);
  const payload = {
    dealId: normalizedDealId,
    sessionId: normalizedSessionId,
    studentId: normalizedStudentId,
    type: 'certificate',
    file: {
      fileName,
      mimeType: params.mimeType ?? file.type ?? 'application/pdf',
      contentBase64,
      fileSize: file.size,
    },
  };

  const data = await request('/documents/upload', {
    method: 'POST',
    body: JSON.stringify(payload),
  });

  const docId = toStringValue(data?.doc_id) ?? null;
  const uploadedFileName = toStringValue(data?.file_name) ?? null;
  const publicUrl = toStringValue(data?.public_url) ?? null;
  const studentData = data?.student && typeof data.student === 'object' ? data.student : null;
  const studentId = toStringValue(studentData?.id) ?? null;
  const driveUrl = toStringValue(studentData?.drive_url) ?? null;
  const certificado =
    studentData?.certificado === undefined
      ? null
      : Boolean(studentData.certificado);

  return {
    docId,
    fileName: uploadedFileName,
    publicUrl,
    student:
      studentId || driveUrl || certificado !== null
        ? { id: studentId, drive_url: driveUrl, certificado }
        : null,
  };
}

/* =========================
 * Alumnos de sesión
 * ========================= */

export async function fetchSessionStudents(
  dealId: string,
  sessionId: string,
): Promise<SessionStudent[]> {
  const normalizedDealId = String(dealId ?? '').trim();
  const normalizedSessionId = String(sessionId ?? '').trim();
  if (!normalizedDealId || !normalizedSessionId) {
    throw new ApiError('VALIDATION_ERROR', 'dealId y sessionId son obligatorios');
  }

  const params = new URLSearchParams({
    deal_id: normalizedDealId,
    sesion_id: normalizedSessionId,
  });

  const data = await request(`/alumnos?${params.toString()}`);
  const students: any[] = Array.isArray(data?.students) ? data.students : [];
  return students.map((student) => normalizeSessionStudent(student));
}

export type CreateSessionStudentInput = {
  dealId: string;
  sessionId: string;
  nombre: string;
  apellido: string;
  dni: string;
  apto?: boolean;
  certificado?: boolean;
};

export async function createSessionStudent(input: CreateSessionStudentInput): Promise<SessionStudent> {
  const normalizedDealId = String(input.dealId ?? '').trim();
  const normalizedSessionId = String(input.sessionId ?? '').trim();
  const nombre = String(input.nombre ?? '').trim();
  const apellido = String(input.apellido ?? '').trim();
  const dni = String(input.dni ?? '').trim();
  const apto = Boolean(input.apto);
  const certificado = Boolean(input.certificado);

  if (!normalizedDealId || !normalizedSessionId) {
    throw new ApiError('VALIDATION_ERROR', 'dealId y sessionId son obligatorios');
  }
  if (!nombre.length || !apellido.length || !dni.length) {
    throw new ApiError('VALIDATION_ERROR', 'Nombre, apellidos y DNI son obligatorios');
  }

  const data = await request('/alumnos', {
    method: 'POST',
    body: JSON.stringify({
      deal_id: normalizedDealId,
      sesion_id: normalizedSessionId,
      nombre,
      apellido,
      dni,
      apto,
      certificado,
    }),
  });

  return normalizeSessionStudent(data?.student ?? {});
}

export type UpdateSessionStudentInput = {
  nombre?: string;
  apellido?: string;
  dni?: string;
  apto?: boolean;
  certificado?: boolean;
  drive_url?: string | null;
  driveUrl?: string | null;
};

export async function updateSessionStudent(
  studentId: string,
  input: UpdateSessionStudentInput,
): Promise<SessionStudent> {
  const normalizedId = String(studentId ?? '').trim();
  if (!normalizedId) {
    throw new ApiError('VALIDATION_ERROR', 'studentId es obligatorio');
  }

  const payload: Record<string, unknown> = {};
  if (input.nombre !== undefined) payload.nombre = String(input.nombre ?? '').trim();
  if (input.apellido !== undefined) payload.apellido = String(input.apellido ?? '').trim();
  if (input.dni !== undefined) payload.dni = String(input.dni ?? '').trim();
  if (input.apto !== undefined) payload.apto = Boolean(input.apto);
  if (input.certificado !== undefined) payload.certificado = Boolean(input.certificado);
  if (input.drive_url !== undefined || input.driveUrl !== undefined) {
    const driveUrlValue = input.drive_url !== undefined ? input.drive_url : input.driveUrl;
    payload.drive_url = normalizeDriveUrlInput(driveUrlValue ?? null);
  }

  const data = await request(`/alumnos/${encodeURIComponent(normalizedId)}`, {
    method: 'PATCH',
    body: JSON.stringify(payload),
  });

  return normalizeSessionStudent(data?.student ?? {});
}

export async function deleteSessionStudent(studentId: string): Promise<void> {
  const normalizedId = String(studentId ?? '').trim();
  if (!normalizedId) {
    throw new ApiError('VALIDATION_ERROR', 'studentId es obligatorio');
  }

  await request(`/alumnos/${encodeURIComponent(normalizedId)}`, { method: 'DELETE' });
}

export async function fetchSessionPublicLink(
  dealId: string,
  sessionId: string,
): Promise<SessionPublicLink | null> {
  const normalizedDealId = String(dealId ?? '').trim();
  const normalizedSessionId = String(sessionId ?? '').trim();
  if (!normalizedDealId || !normalizedSessionId) {
    throw new ApiError('VALIDATION_ERROR', 'dealId y sessionId son obligatorios');
  }

  const params = new URLSearchParams({
    deal_id: normalizedDealId,
    sesion_id: normalizedSessionId,
  });

  const data = await request(`/session_public_links?${params.toString()}`);
  if (!data?.link) return null;
  return normalizeSessionPublicLink(data.link);
}

export async function createSessionPublicLink(
  dealId: string,
  sessionId: string,
  options?: { regenerate?: boolean },
): Promise<SessionPublicLink> {
  const normalizedDealId = String(dealId ?? '').trim();
  const normalizedSessionId = String(sessionId ?? '').trim();
  if (!normalizedDealId || !normalizedSessionId) {
    throw new ApiError('VALIDATION_ERROR', 'dealId y sessionId son obligatorios');
  }

  const payload: Record<string, unknown> = {
    deal_id: normalizedDealId,
    sesion_id: normalizedSessionId,
  };
  if (options?.regenerate !== undefined) {
    payload.regenerate = options.regenerate;
  }

  const data = await request('/session_public_links', {
    method: 'POST',
    body: JSON.stringify(payload),
  });

  return normalizeSessionPublicLink(data?.link ?? {});
}

export async function deleteSessionPublicLink(
  dealId: string,
  sessionId: string,
  options?: { tokenId?: string | null; token?: string | null },
): Promise<void> {
  const normalizedDealId = String(dealId ?? '').trim();
  const normalizedSessionId = String(sessionId ?? '').trim();
  if (!normalizedDealId || !normalizedSessionId) {
    throw new ApiError('VALIDATION_ERROR', 'dealId y sessionId son obligatorios');
  }

  const params = new URLSearchParams({
    deal_id: normalizedDealId,
    sesion_id: normalizedSessionId,
  });

  const tokenId = String(options?.tokenId ?? '').trim();
  if (tokenId.length) {
    params.set('token_id', tokenId);
  }

  const tokenValue = String(options?.token ?? '').trim();
  if (tokenValue.length) {
    params.set('token', tokenValue);
  }

  await request(`/session_public_links?${params.toString()}`, {
    method: 'DELETE',
  });
}

export async function fetchPublicSessionStudents(token: string): Promise<{
  session: PublicSessionInfo;
  students: SessionStudent[];
}> {
  const normalizedToken = String(token ?? '').trim();
  if (!normalizedToken) {
    throw new ApiError('VALIDATION_ERROR', 'token es obligatorio');
  }

  const params = new URLSearchParams({ token: normalizedToken });
  const data = await request(`/public-session-students?${params.toString()}`);
  const sessionInfo = normalizePublicSessionInfo(data?.session ?? {});
  const students: any[] = Array.isArray(data?.students) ? data.students : [];
  return {
    session: sessionInfo,
    students: students.map((row) => normalizeSessionStudent(row)),
  };
}

export type PublicStudentInput = {
  token: string;
  nombre: string;
  apellido: string;
  dni: string;
};

export async function createPublicSessionStudent(input: PublicStudentInput): Promise<SessionStudent> {
  const token = String(input.token ?? '').trim();
  if (!token) {
    throw new ApiError('VALIDATION_ERROR', 'token es obligatorio');
  }
  const nombre = String(input.nombre ?? '').trim();
  const apellido = String(input.apellido ?? '').trim();
  const dni = String(input.dni ?? '').trim();
  if (!nombre.length || !apellido.length || !dni.length) {
    throw new ApiError('VALIDATION_ERROR', 'Nombre, apellidos y DNI son obligatorios');
  }

  const data = await request('/public-session-students', {
    method: 'POST',
    body: JSON.stringify({ token, nombre, apellido, dni }),
  });

  return normalizeSessionStudent(data?.student ?? {});
}

export async function updatePublicSessionStudent(
  token: string,
  studentId: string,
  input: { nombre?: string; apellido?: string; dni?: string },
): Promise<SessionStudent> {
  const normalizedToken = String(token ?? '').trim();
  const normalizedId = String(studentId ?? '').trim();
  if (!normalizedToken || !normalizedId) {
    throw new ApiError('VALIDATION_ERROR', 'token y studentId son obligatorios');
  }

  const payload: Record<string, unknown> = {};
  if (input.nombre !== undefined) payload.nombre = String(input.nombre ?? '').trim();
  if (input.apellido !== undefined) payload.apellido = String(input.apellido ?? '').trim();
  if (input.dni !== undefined) payload.dni = String(input.dni ?? '').trim();

  const params = new URLSearchParams({ token: normalizedToken });
  const data = await request(`/public-session-students/${encodeURIComponent(normalizedId)}?${params.toString()}`, {
    method: 'PATCH',
    body: JSON.stringify(payload),
  });

  return normalizeSessionStudent(data?.student ?? {});
}

export async function deletePublicSessionStudent(token: string, studentId: string): Promise<void> {
  const normalizedToken = String(token ?? '').trim();
  const normalizedId = String(studentId ?? '').trim();
  if (!normalizedToken || !normalizedId) {
    throw new ApiError('VALIDATION_ERROR', 'token y studentId son obligatorios');
  }

  const params = new URLSearchParams({ token: normalizedToken });
  await request(`/public-session-students/${encodeURIComponent(normalizedId)}?${params.toString()}`, {
    method: 'DELETE',
  });
}

/* =======================
 * ViewModel constructor
 * ======================= */

function resolveProducts(detail?: DealDetail | null, summary?: DealSummary | null): DealProduct[] {
  if (detail?.products?.length) return detail.products;
  if (summary?.products?.length) return summary.products;
  return [];
}

function resolveProductName(detail?: DealDetail | null, summary?: DealSummary | null): string | null {
  const products = resolveProducts(detail, summary);
  for (const p of products) {
    const label = pickNonEmptyString(p?.name ?? null, p?.code ?? null);
    if (label) return label;
  }
  if (Array.isArray(summary?.productNames)) {
    const label = pickNonEmptyString(...summary!.productNames);
    if (label) return label;
  }
  return null;
}

export function buildDealDetailViewModel(
  detail?: DealDetail | null,
  summary?: DealSummary | null
): DealDetailViewModel {
  const dealId = pickNonEmptyString(detail?.deal_id, summary?.deal_id, summary?.dealId);

  const title = pickNonEmptyString(detail?.title ?? null, summary?.title ?? null);
  const organizationName = pickNonEmptyString(
    detail?.organization?.name ?? null,
    summary?.organization?.name ?? null
  );
  const person = detail?.person ?? summary?.person ?? null;
  const clientName = buildPersonFullName(person ?? null);
  const clientEmail = pickNonEmptyString(person?.email ?? null);
  const clientPhone = pickNonEmptyString(person?.phone ?? null);

  const pipelineLabel = pickNonEmptyString(
    detail?.pipeline_label ?? null,
    summary?.pipeline_label ?? null
  );
  const trainingAddress = pickNonEmptyString(
    detail?.training_address ?? null,
    summary?.training_address ?? null
  );

  const productName = resolveProductName(detail ?? null, summary ?? null);

  const hours = detail?.hours ?? summary?.hours ?? null;
  const sedeLabel = pickNonEmptyString(detail?.sede_label ?? null, summary?.sede_label ?? null);
  const serviceLabel = pickNonEmptyString(
    detail?.service_label ?? null,
    summary?.service_label ?? null,
  );
  const caesLabel = pickNonEmptyString(detail?.caes_label ?? null, summary?.caes_label ?? null);
  const fundaeLabel = pickNonEmptyString(detail?.fundae_label ?? null, summary?.fundae_label ?? null);
  const hotelLabel = pickNonEmptyString(detail?.hotel_label ?? null, summary?.hotel_label ?? null);

  return {
    dealId: dealId ?? "",
    title: title ?? null,
    organizationName: organizationName ?? null,
    clientName: clientName ?? null,
    clientEmail: clientEmail ?? null,
    clientPhone: clientPhone ?? null,
    pipelineLabel: pipelineLabel ?? null,
    trainingAddress: trainingAddress ?? null,
    productName: productName ?? null,
    hours,
    sedeLabel: sedeLabel ?? null,
    serviceLabel: serviceLabel ?? null,
    caesLabel: caesLabel ?? null,
    fundaeLabel: fundaeLabel ?? null,
    hotelLabel: hotelLabel ?? null,
    extras: undefined,
    products: resolveProducts(detail, summary),
    notes: (detail?.notes ?? []).map((n) => ({
      id: n?.id ?? null,
      content: normalizeNoteContent(n?.content ?? null),
      author: pickNonEmptyString(n?.author ?? null),
    })),
  };
}<|MERGE_RESOLUTION|>--- conflicted
+++ resolved
@@ -380,13 +380,8 @@
     dealId: resolvedDealId, // compat
     title,
 
-<<<<<<< HEAD
-    pipeline_id: toStringValue(row?.pipeline_id ?? row?.deal_pipeline_id) ?? null,
-    pipeline_label: toStringValue(row?.pipeline_label) ?? null,
-=======
     pipeline_id: pipelineId,
     pipeline_label: pipelineLabel,
->>>>>>> 1f8207d4
     training_address: toStringValue(row?.training_address) ?? null,
 
     sede_label: toStringValue(row?.sede_label) ?? null,
@@ -424,12 +419,7 @@
     deal_id: detailId,
     title: toStringValue(raw.title ?? raw.deal_title) ?? null,
 
-<<<<<<< HEAD
-    pipeline_id: toStringValue(raw.pipeline_id ?? raw.deal_pipeline_id) ?? null,
-    pipeline_label: toStringValue(raw.pipeline_label) ?? null,
-=======
     pipeline_label: toStringValue(raw.pipeline_label) ?? toStringValue(raw.pipeline_id) ?? null,
->>>>>>> 1f8207d4
     training_address:
       toStringValue(raw.training_address) ?? null,
 
