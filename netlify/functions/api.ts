--- conflicted
+++ resolved
@@ -14,32 +14,6 @@
   "Access-Control-Allow-Headers": "Content-Type,Authorization"
 };
 
-<<<<<<< HEAD
-function normalizePipedriveBaseUrl(rawUrl: string | undefined | null): string {
-  const fallback = "https://api.pipedrive.com/v1";
-  if (!rawUrl) return fallback;
-
-  const trimmed = rawUrl.trim().replace(/\/+$/, "");
-
-  if (!trimmed) {
-    return fallback;
-  }
-
-  if (/\/api\/v\d+$/i.test(trimmed)) {
-    return trimmed;
-  }
-
-  if (/\/api$/i.test(trimmed)) {
-    return `${trimmed}/v1`;
-  }
-
-  return `${trimmed}/api/v1`;
-}
-
-const PIPEDRIVE_BASE_URL = normalizePipedriveBaseUrl(process.env.PIPEDRIVE_BASE_URL);
-const PIPEDRIVE_API_TOKEN = process.env.PIPEDRIVE_API_TOKEN?.trim() || "";
-const DATABASE_URL = process.env.DATABASE_URL?.trim() || "";
-=======
 export const handler = async (event: HandlerEvent): Promise<HandlerResponse> => {
   if (event.httpMethod === "OPTIONS") return { statusCode: 204, headers: JSON_HEADERS, body: "" };
 
@@ -76,7 +50,6 @@
     return json(500, { error: String(err?.message || err) });
   }
 };
->>>>>>> 151a7ba4
 
 function json(statusCode: number, data: unknown): HandlerResponse {
   return { statusCode, headers: JSON_HEADERS, body: JSON.stringify(data) };
